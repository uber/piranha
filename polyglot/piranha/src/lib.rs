/*
Copyright (c) 2022 Uber Technologies, Inc.

 <p>Licensed under the Apache License, Version 2.0 (the "License"); you may not use this file
 except in compliance with the License. You may obtain a copy of the License at
 <p>http://www.apache.org/licenses/LICENSE-2.0

 <p>Unless required by applicable law or agreed to in writing, software distributed under the
 License is distributed on an "AS IS" BASIS, WITHOUT WARRANTIES OR CONDITIONS OF ANY KIND, either
 express or implied. See the License for the specific language governing permissions and
 limitations under the License.
*/

use config::CommandLineArguments;
use models::{
  piranha_arguments::PiranhaArguments, piranha_output::PiranhaOutputSummary,
  source_code_unit::SourceCodeUnit,
};

mod config;
pub mod models;
#[cfg(test)]
mod tests;
pub mod utilities;

use std::{collections::HashMap, path::PathBuf};

use colored::Colorize;
use itertools::Itertools;
use jwalk::WalkDir;
use log::{debug, info};
use regex::Regex;
use tree_sitter::{Parser, Range};

use crate::{
  models::rule_store::RuleStore,
  utilities::{read_file, tree_sitter_utilities::get_replace_range},
};

use crate::models::scopes::ScopeGenerator;
use crate::utilities::tree_sitter_utilities::PiranhaHelpers;
use crate::{
  models::{
    rule::Rule,
    rule_store::{GLOBAL, PARENT},
  },
  utilities::tree_sitter_utilities::get_node_for_range,
};

use pyo3::prelude::{pyfunction, pymodule, wrap_pyfunction, PyModule, PyResult, Python};
use std::collections::VecDeque;
use tree_sitter::Node;

/// Executes piranha for the provided configuration at {path_to_configurations} upon the given {path_to_codebase}.
///
/// # Arguments:
/// * path_to_codebase: Path to the root of the code base that Piranha will update
/// * path_to_configuration: Path to the directory that contains - `piranha_arguments.toml`, `rules.toml` and optionally `edges.toml`
/// * should_rewrite: determines if Piranha should actually update the code.
///
/// Returns Piranha Output Summary for each file touched or analyzed by Piranha.
/// For each file, it reports its content after the rewrite, the list of matches and the list of rewrites.
#[pyfunction]
pub fn run_piranha_cli(
  path_to_codebase: String, path_to_configurations: String, should_rewrite_files: bool,
) -> Vec<PiranhaOutputSummary> {
  let configuration = PiranhaArguments::new(CommandLineArguments {
    path_to_codebase,
    path_to_configurations,
    path_to_output_summary: None,
  });
  execute_piranha(&configuration, should_rewrite_files)
}

#[pymodule]
fn polyglot_piranha(_py: Python<'_>, m: &PyModule) -> PyResult<()> {
  pyo3_log::init();
  m.add_function(wrap_pyfunction!(run_piranha_cli, m)?)?;
  Ok(())
}

pub fn execute_piranha(
  configuration: &PiranhaArguments, should_rewrite_files: bool,
) -> Vec<PiranhaOutputSummary> {
  info!("Executing Polyglot Piranha !!!");

  let mut flag_cleaner = FlagCleaner::new(configuration);
  flag_cleaner.perform_cleanup();

  let source_code_units = flag_cleaner.get_updated_files();

  if should_rewrite_files {
    for scu in source_code_units {
      scu.persist(configuration);
    }
  }

  // flag_cleaner.relevant_files
  let summaries = flag_cleaner
    .get_updated_files()
    .iter()
    .map(PiranhaOutputSummary::new)
    .collect_vec();
  log_piranha_output_summaries(&summaries);
  return summaries;
}

<<<<<<< HEAD
fn log_the_summary(summaries: &Vec<PiranhaOutputSummary>) {
  let mut total_number_of_matches: usize = summaries.iter().map(|x| x.matches().len()).sum();
  let mut total_number_of_rewrites: usize = summaries.iter().map(|x| x.rewrites().len()).sum();
  for summary in summaries {
    let number_of_rewrites = &summary.rewrites().len();
    let number_of_matches = &summary.matches().len();
    info!("File : {:?}", &summary.path());
    info!("{}", format!("# Rewrites : {number_of_rewrites}"));
    info!("{}", format!("# Matches : {number_of_matches}"));
    total_number_of_rewrites += number_of_rewrites;
    total_number_of_matches += number_of_matches;
  }
  info!(
    "{}",
    format!("Total files affected/matched {}", &summaries.len())
  );
  info!(
    "{}",
    format!("Total number of matches {total_number_of_matches}")
  );
  info!(
    "{}",
    format!("Total number of rewrites {total_number_of_rewrites}")
  );
=======
fn log_piranha_output_summaries(summaries: &Vec<PiranhaOutputSummary>) {
    let mut total_number_of_matches : usize = 0;
    let mut total_number_of_rewrites : usize = 0;
    for summary in summaries {
      let number_of_rewrites =&summary.rewrites().len();
      let number_of_matches = &summary.matches().len();
      info!("File : {:?}", &summary.path());
      info!("  # Rewrites : {}", number_of_rewrites);
      info!("  # Matches : {}", number_of_matches);
      total_number_of_rewrites += number_of_rewrites;
      total_number_of_matches += number_of_matches;
    }
    info!("Total files affected/matched {}", &summaries.len());
    info!("Total number of matches {}", total_number_of_matches);
    info!("Total number of rewrites {}", total_number_of_rewrites);
>>>>>>> 440c264f
}

impl SourceCodeUnit {
  /// Will apply the `rule` to all of its occurrences in the source code unit.
  fn apply_rule(
    &mut self, rule: Rule, rules_store: &mut RuleStore, parser: &mut Parser,
    scope_query: &Option<String>,
  ) {
    loop {
      if !self._apply_rule(rule.clone(), rules_store, parser, scope_query) {
        break;
      }
    }
  }

  /// Applies the rule to the first match in the source code
  /// This is implements the main algorithm of piranha.
  /// Parameters:
  /// * `rule` : the rule to be applied
  /// * `rule_store`: contains the input rule graph.
  ///
  /// Algorithm:
  /// * check if the rule is match only
  /// ** IF not (i.e. it is a rewrite):
  /// *** Get the first match of the rule for the file
  ///  (We only get the first match because the idea is that we will apply this change, and keep calling this method `_apply_rule` until all
  /// matches have been exhaustively updated.
  /// *** Apply the rewrite
  /// *** Update the substitution table
  /// *** Propagate the change
  /// ** Else (i.e. it is a match only rule):
  /// *** Get all the matches, and for each match
  /// *** Update the substitution table
  /// *** Propagate the change
  fn _apply_rule(
    &mut self, rule: Rule, rule_store: &mut RuleStore, parser: &mut Parser,
    scope_query: &Option<String>,
  ) -> bool {
    let scope_node = self.get_scope_node(scope_query, rule_store);

    let mut query_again = false;

    // When rule is a "rewrite" rule :
    // Update the first match of the rewrite rule
    // Add mappings to the substitution
    // Propagate each applied edit. The next rule will be applied relative to the application of this edit.
    if !rule.is_match_only_rule() {
      if let Some(edit) = rule.get_edit(&self.clone(), rule_store, scope_node, true) {
        self.rewrites_mut().push(edit.clone());
        query_again = true;

        // Add all the (code_snippet, tag) mapping to the substitution table.
        self.add_to_substitutions(edit.matches(), rule_store);

        // Apply edit_1
        let applied_ts_edit = self.apply_edit(&edit, parser);

        self.propagate(get_replace_range(applied_ts_edit), rule, rule_store, parser);
      }
    }
    // When rule is a "match-only" rule :
    // Get all the matches
    // Add mappings to the substitution
    // Propagate each match. Note that,  we pass a identity edit (where old range == new range) in to the propagate logic.
    // The next edit will be applied relative to the identity edit.
    else {
      for m in rule.get_matches(&self.clone(), rule_store, scope_node, true) {
        self.matches_mut().push((rule.name(), m.clone()));

        // In this scenario we pass the match and replace range as the range of the match `m`
        // This is equivalent to propagating an identity rule
        //  i.e. a rule that replaces the matched code with itself
        // Note that, here we DO NOT invoke the `_apply_edit` method and only update the `substitutions`
        // By NOT invoking this we simulate the application of an identity rule
        //
        self.add_to_substitutions(m.matches(), rule_store);

        self.propagate(m.range(), rule.clone(), rule_store, parser);
      }
    }
    query_again
  }

  /// This is the propagation logic of the Piranha's main algorithm.
  /// Parameters:
  ///  * `applied_ts_edit` -  it's(`rule`'s) application site (in terms of replacement range)
  ///  * `rule` - The `rule` that was just applied
  ///  * `rule_store` - contains the input "rule graph"
  ///  * `parser` - parser for the language
  /// Algorithm:
  ///
  /// (i) Lookup the `rule_store` and get all the (next) rules that could be after applying the current rule (`rule`).
  ///   * We will receive the rules grouped by scope:  `GLOBAL` and `PARENT` are applicable to each language. However, other scopes are determined
  ///     based on the `<language>/scope_config.toml`.
  /// (ii) Add the `GLOBAL` rule to the global rule list in the `rule_store` (This will be performed in the next iteration)
  /// (iii) Apply the local cleanup i.e. `PARENT` scoped rules
  ///  (iv) Go to step 1 (and repeat this for the applicable parent scoped rule. Do this until, no parent scoped rule is applicable.) (recursive)
  ///  (iv) Apply the rules based on custom language specific scopes (as defined in `<language>/scope_config.toml`) (recursive)
  ///
  fn propagate(
    &mut self, replace_range: Range, rule: Rule, rules_store: &mut RuleStore, parser: &mut Parser,
  ) {
    let mut current_replace_range = replace_range;

    let mut current_rule = rule.name();
    let mut next_rules_stack: VecDeque<(String, Rule)> = VecDeque::new();
    // Perform the parent edits, while queueing the Method and Class level edits.
    // let file_level_scope_names = [METHOD, CLASS];
    loop {
      // Get all the (next) rules that could be after applying the current rule (`rule`).
      let next_rules_by_scope = rules_store.get_next(&current_rule, self.substitutions());

      debug!(
        "\n{}",
        &next_rules_by_scope
          .iter()
          .map(|(k, v)| {
            let rules = v.iter().map(|f| f.name()).join(", ");
            format!("Next Rules:\nScope {k} \nRules {rules}").blue()
          })
          .join("\n")
      );

      // Adds rules of scope != ["Parent", "Global"] to the stack
      self.add_rules_to_stack(
        &next_rules_by_scope,
        current_replace_range,
        rules_store,
        &mut next_rules_stack,
      );

      // Add Global rules as seed rules
      for r in &next_rules_by_scope[GLOBAL] {
        rules_store.add_to_global_rules(r, self.substitutions());
      }

      // Process the parent
      // Find the rules to be applied in the "Parent" scope that match any parent (context) of the changed node in the previous edit
      if let Some(edit) = Rule::get_edit_for_context(
        &self.clone(),
        current_replace_range.start_byte,
        current_replace_range.end_byte,
        rules_store,
        &next_rules_by_scope[PARENT],
      ) {
        self.rewrites_mut().push(edit.clone());
        debug!(
          "\n{}",
          format!(
            "Cleaning up the context, by applying the rule - {}",
            edit.matched_rule()
          )
          .green()
        );
        // Apply the matched rule to the parent
        let applied_edit = self.apply_edit(&edit, parser);
        current_replace_range = get_replace_range(applied_edit);
        current_rule = edit.matched_rule();
        // Add the (tag, code_snippet) mapping to substitution table.
        self.add_to_substitutions(edit.matches(), rules_store);
      } else {
        // No more parents found for cleanup
        break;
      }
    }

    // Apply the next rules from the stack
    for (sq, rle) in &next_rules_stack {
      self.apply_rule(rle.clone(), rules_store, parser, &Some(sq.to_string()));
    }
  }

  /// Adds the "Method" and "Class" scoped next rules to the queue.
  fn add_rules_to_stack(
    &mut self, next_rules_by_scope: &HashMap<String, Vec<Rule>>, current_match_range: Range,
    rules_store: &mut RuleStore, stack: &mut VecDeque<(String, Rule)>,
  ) {
    for (scope_level, rules) in next_rules_by_scope {
      // Scope level is not "PArent" or "Global"
      if ![PARENT, GLOBAL].contains(&scope_level.as_str()) {
        for rule in rules {
          let scope_query = ScopeGenerator::get_scope_query(
            self.clone(),
            scope_level,
            current_match_range.start_byte,
            current_match_range.end_byte,
            rules_store,
          );
          // Add Method and Class scoped rules to the queue
          stack.push_front((scope_query, rule.instantiate(self.substitutions())));
        }
      }
    }
  }

  fn get_scope_node(&self, scope_query: &Option<String>, rules_store: &mut RuleStore) -> Node {
    // Get scope node
    // let mut scope_node = self.root_node();
    if let Some(query_str) = scope_query {
      // Apply the scope query in the source code and get the appropriate node
      let tree_sitter_scope_query = rules_store.query(query_str);
      if let Some(p_match) =
        &self
          .root_node()
          .get_match_for_query(&self.code(), tree_sitter_scope_query, true)
      {
        return get_node_for_range(
          self.root_node(),
          p_match.range().start_byte,
          p_match.range().end_byte,
        );
      }
    }
    self.root_node()
  }

  /// Apply all `rules` sequentially.
  fn apply_rules(
    &mut self, rules_store: &mut RuleStore, rules: &[Rule], parser: &mut Parser,
    scope_query: Option<String>,
  ) {
    for rule in rules {
      self.apply_rule(rule.to_owned(), rules_store, parser, &scope_query)
    }
  }
}

// Maintains the state of Piranha and the updated content of files in the source code.
struct FlagCleaner {
  // Maintains Piranha's state
  rule_store: RuleStore,
  // Path to source code folder
  path_to_codebase: String,
  // Files updated by Piranha.
  relevant_files: HashMap<PathBuf, SourceCodeUnit>,
}

impl FlagCleaner {
  fn get_updated_files(&self) -> Vec<SourceCodeUnit> {
    self
      .relevant_files
      .values()
      .filter(|r| !r.matches().is_empty() || !r.rewrites().is_empty())
      .cloned()
      .collect_vec()
  }

  /// Performs cleanup related to stale flags
  fn perform_cleanup(&mut self) {
    // Setup the parser for the specific language
    let mut parser = Parser::new();
    parser
      .set_language(self.rule_store.language())
      .expect("Could not set the language for the parser.");

    // Keep looping until new `global` rules are added.
    loop {
      let current_rules = self.rule_store.global_rules();

      debug!("\n # Global rules {}", current_rules.len());
      // Iterate over each file containing the usage of the feature flag API
      for (path, content) in self.get_files_containing_feature_flag_api_usage() {
        self
          .relevant_files
          // Get the content of the file for `path` from the cache `relevant_files`
          .entry(path.to_path_buf())
          // Populate the cache (`relevant_files`) with the content, in case of cache miss (lazily)
          .or_insert_with(|| {
            // Create new source code unit
            SourceCodeUnit::new(
              &mut parser,
              content,
              &self.rule_store.default_substitutions(),
              path.as_path(),
              self.rule_store.piranha_args(),
            )
          })
          // Apply the rules to this file
          .apply_rules(&mut self.rule_store, &current_rules, &mut parser, None);

        // Break when a new `global` rule is added
        if self.rule_store.global_rules().len() > current_rules.len() {
          debug!("Found a new global rule. Will start scanning all the files again.");
          break;
        }
      }
      // If no new `global_rules` were added, break.
      if self.rule_store.global_rules().len() == current_rules.len() {
        break;
      }
    }
  }

  /// Gets all the files from the code base that (i) have the language appropriate file extension, and (ii) contains the grep pattern.
  /// Note that `WalkDir` traverses the directory with parallelism.
  /// If all the global rules have no holes (i.e. we will have no grep patterns), we will try to find a match for each global rule in every file in the target.
  fn get_files_containing_feature_flag_api_usage(&self) -> HashMap<PathBuf, String> {
    let no_global_rules_with_holes = self
      .rule_store
      .global_rules()
      .iter()
      .any(|x| x.holes().is_empty());
    let pattern = self.get_grep_heuristics();
    let files: HashMap<PathBuf, String> = WalkDir::new(&self.path_to_codebase)
      // Walk over the entire code base
      .into_iter()
      // Ignore errors
      .filter_map(|e| e.ok())
      // Filter files with the desired extension
      .filter(|de| {
        de.path()
          .extension()
          .and_then(|e| {
            e.to_str()
              .filter(|x| x.eq(&self.rule_store.language_name()))
          })
          .is_some()
      })
      // Read the file
      .map(|f| (f.path(), read_file(&f.path()).unwrap()))
      // Filter the files containing the desired regex pattern
      .filter(|x| no_global_rules_with_holes || pattern.is_match(x.1.as_str()))
      .collect();
    #[rustfmt::skip]
    debug!("{}", format!("Will parse and analyze {} files.", files.len()).green());
    files
  }

  /// Instantiate Flag-cleaner
  fn new(args: &PiranhaArguments) -> Self {
    let graph_rule_store = RuleStore::new(args);
    Self {
      rule_store: graph_rule_store,
      path_to_codebase: String::from(args.path_to_code_base()),
      relevant_files: HashMap::new(),
    }
  }

  /// To create the current set of global rules, certain substitutions were applied.
  /// This method creates a regex pattern matching these substituted values.
  ///
  /// At the directory level, we would always look to perform global rules. However this is expensive because
  /// it requires parsing each file. To overcome this, we apply this simple
  /// heuristic to find the (upper bound) files that would match one of our current global rules.
  /// This heuristic reduces the number of files to parse.
  ///
  fn get_grep_heuristics(&self) -> Regex {
    let reg_x = self
      .rule_store
      .global_rules()
      .iter()
      .flat_map(|r| r.grep_heuristics())
      .sorted()
      //Remove duplicates
      .dedup()
      //FIXME: Dirty trick to remove true and false. Ideally, grep heuristic could be a field in itself for a rule.
      // Since not all "holes" could be used as grep heuristic.
      .filter(|x| {
        !x.is_empty() && !x.to_lowercase().eq("true") && !x.to_lowercase().as_str().eq("false")
      })
      .join("|");
    Regex::new(reg_x.as_str()).unwrap()
  }
}<|MERGE_RESOLUTION|>--- conflicted
+++ resolved
@@ -105,32 +105,6 @@
   return summaries;
 }
 
-<<<<<<< HEAD
-fn log_the_summary(summaries: &Vec<PiranhaOutputSummary>) {
-  let mut total_number_of_matches: usize = summaries.iter().map(|x| x.matches().len()).sum();
-  let mut total_number_of_rewrites: usize = summaries.iter().map(|x| x.rewrites().len()).sum();
-  for summary in summaries {
-    let number_of_rewrites = &summary.rewrites().len();
-    let number_of_matches = &summary.matches().len();
-    info!("File : {:?}", &summary.path());
-    info!("{}", format!("# Rewrites : {number_of_rewrites}"));
-    info!("{}", format!("# Matches : {number_of_matches}"));
-    total_number_of_rewrites += number_of_rewrites;
-    total_number_of_matches += number_of_matches;
-  }
-  info!(
-    "{}",
-    format!("Total files affected/matched {}", &summaries.len())
-  );
-  info!(
-    "{}",
-    format!("Total number of matches {total_number_of_matches}")
-  );
-  info!(
-    "{}",
-    format!("Total number of rewrites {total_number_of_rewrites}")
-  );
-=======
 fn log_piranha_output_summaries(summaries: &Vec<PiranhaOutputSummary>) {
     let mut total_number_of_matches : usize = 0;
     let mut total_number_of_rewrites : usize = 0;
@@ -146,7 +120,6 @@
     info!("Total files affected/matched {}", &summaries.len());
     info!("Total number of matches {}", total_number_of_matches);
     info!("Total number of rewrites {}", total_number_of_rewrites);
->>>>>>> 440c264f
 }
 
 impl SourceCodeUnit {
