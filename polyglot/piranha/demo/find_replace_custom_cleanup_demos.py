--- conflicted
+++ resolved
@@ -16,7 +16,6 @@
     info("Running the Find/Replace Custom Cleanup demo for Java")
     _ = run_piranha_cli(join(find_Replace_dir, "java"), join(find_Replace_dir, "java/configurations"), True)
 
-<<<<<<< HEAD
 def python_demo():
     """
     Deletes the string literal `@str_literal` (from `substitutions` in `piranha_arguments.toml`) if it appears as a list element.
@@ -28,15 +27,10 @@
     print("Running the Find/Replace Custom Cleanup demo for Python")
     _ = run_piranha_cli(join(find_Replace_dir, "python"), join(find_Replace_dir, "python/configurations"), True)
 
-java_demo()
-python_demo()
-print("Completed running the Find/Replace Custom Cleanup demos")
-=======
-
 FORMAT = '%(levelname)s %(name)s %(asctime)-15s %(filename)s:%(lineno)d %(message)s'
 logging.basicConfig(format=FORMAT)
 logging.getLogger().setLevel(logging.INFO)
 
 java_demo()
-info("Completed running the Find/Replace Custom Cleanup demos")
->>>>>>> e3d2a6db
+python_demo()
+info("Completed running the Find/Replace Custom Cleanup demos")