--- conflicted
+++ resolved
@@ -18,10 +18,6 @@
 
 internal class XPFlagCleanerPositiveCases {
     enum class TestExperimentName {
-<<<<<<< HEAD
-
-=======
->>>>>>> 5373fff1
         SOME_FLAG,
         STALE_FLAG
     }
