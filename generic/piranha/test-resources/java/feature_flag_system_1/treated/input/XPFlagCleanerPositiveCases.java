/**
 * Copyright (c) 2022 Uber Technologies, Inc.
 *
 * <p>Licensed under the Apache License, Version 2.0 (the "License"); you may not use this file
 * except in compliance with the License. You may obtain a copy of the License at
 *
 * <p>http://www.apache.org/licenses/LICENSE-2.0
 *
 * <p>Unless required by applicable law or agreed to in writing, software distributed under the
 * License is distributed on an "AS IS" BASIS, WITHOUT WARRANTIES OR CONDITIONS OF ANY KIND, either
 * express or implied. See the License for the specific language governing permissions and
 * limitations under the License.
 */
package com.uber.piranha;

import dagger.Provides;
import java.lang.annotation.ElementType;
import java.lang.annotation.Retention;
import java.lang.annotation.RetentionPolicy;
import java.lang.annotation.Target;
import javax.inject.Inject;

class XPFlagCleanerPositiveCases {

  enum TestExperimentName {
<<<<<<< HEAD

=======
>>>>>>> 5373fff1
    SOME_FLAG,
    STALE_FLAG
  }

  enum AnotherTestExperimentName {
    @Autorollout
    STALE_FLAG,
    SOME_OTHER_FLAG
  }

  @Retention(RetentionPolicy.RUNTIME)
  public @interface Autorollout {
    boolean staged() default false;
  }

  @Retention(RetentionPolicy.RUNTIME)
  @Target({ElementType.METHOD})
  @interface ToggleTesting {
    TestExperimentName[] treated();
  }

  private XPTest experimentation;

  private boolean tBool = false;

  public void conditional_contains_stale_flag() {

    if (experimentation.isToggleEnabled(TestExperimentName.STALE_FLAG)) {
      System.out.println("Hello World");
    }
    if (!experimentation.isToggleEnabled(TestExperimentName.STALE_FLAG)) {
      System.out.println("Hi World");
    }
  }

  public void conditional_with_else_contains_stale_flag() {

    if (experimentation.isToggleEnabled(TestExperimentName.STALE_FLAG)) {
      System.out.println("Hello World");
    } else {
      System.out.println("Hi world");
    }
  }

  public void complex_conditional_contains_stale_flag(boolean tBool) {

    if (tBool || (true || exp9.isToggleEnabled(TestExperimentName.STALE_FLAG))) {
      System.out.println("Hello World");
    } else {
      System.out.println("Hi world");
    }
  }

  public void other_api_stale_flag() {

    if (experimentation.isFlagTreated(TestExperimentName.STALE_FLAG)) {
      System.out.println("Hello World");
    } else {
      System.out.println("Hi world");
    }
  }

  public void assignments_containing_stale_flag() {

    tBool = experimentation.isToggleEnabled(TestExperimentName.STALE_FLAG);

    tBool = experimentation.isToggleEnabled(TestExperimentName.STALE_FLAG) && true;

    tBool = experimentation.isToggleEnabled(TestExperimentName.STALE_FLAG) || true;

    tBool = experimentation.isToggleEnabled(TestExperimentName.STALE_FLAG) || tBool;

    tBool = experimentation.isToggleEnabled(TestExperimentName.STALE_FLAG) && (tBool || true);
  }

  public boolean return_contains_stale_flag() {

    return experimentation.isToggleEnabled(TestExperimentName.STALE_FLAG);
  }

  public void condexp_contains_stale_flag() {

    tBool = experimentation.isToggleEnabled(TestExperimentName.STALE_FLAG) ? true : false;
  }

  public void misc_xp_apis_containing_stale_flag() {

    if (experimentation.isToggleEnabled(TestExperimentName.STALE_FLAG) && (tBool || true)) {}

    experimentation.putToggleEnabled(TestExperimentName.STALE_FLAG);

    experimentation.includeEvent(TestExperimentName.STALE_FLAG);

    experimentation.putToggleDisabled(TestExperimentName.STALE_FLAG);

    if (experimentation.isToggleDisabled(TestExperimentName.STALE_FLAG) && (tBool || true)) {}
  }

  public int return_within_if_basic() {

    if (experimentation.isToggleEnabled(TestExperimentName.STALE_FLAG)) {
      return 20;
    }
    return 30;
  }

  public int return_within_if_additional(int x) {
    if (x == 0) {

      if (experimentation.isToggleEnabled(TestExperimentName.STALE_FLAG)) {
        System.out.println();
        return 0;
      }
      return 75;
    }

    if (x == 1)
      if (experimentation.isToggleEnabled(TestExperimentName.STALE_FLAG)) {
        return 1;
      } else {
        return 76;
      }

    if (x == 2) {
      int y = 3;
      if (experimentation.isToggleEnabled(TestExperimentName.STALE_FLAG)) {
        y++;
        return y;
      }
      return y + 10;
    }

    if (x == 3) {
      int z = 4;

      if (experimentation.isToggleEnabled(TestExperimentName.STALE_FLAG)) {
        z++;
      } else {
        z = z * 5;
        return z + 10;
      }
      return z;
    }

    return 100;
  }

  @ToggleTesting(treated = TestExperimentName.STALE_FLAG)
  public void annotation_test() {}

  @Inject XPTest injectedExperimentsShouldBeDeleted;

  private int testRemovingInjectField() {

    if (injectedExperimentsShouldBeDeleted.isToggleEnabled(TestExperimentName.STALE_FLAG)) return 1;
    else return 2;
  }

  @Inject XPTest injectedExperimentsMultipleUses;

  private void randomSet(XPTest x) {
    injectedExperimentsMultipleUses = x;
  }

  private int testNotRemovingInjectField() {

    if (injectedExperimentsMultipleUses.isToggleEnabled(TestExperimentName.STALE_FLAG)) return 1;
    else return 2;
  }

  @Provides
  public int unusedParamTestWithDeletion(XPTest x) {

    if (x.isToggleEnabled(TestExperimentName.STALE_FLAG)) return 1;
    else return 2;
  }

  @Provides
  public int unusedParamTestWithoutDeletion(XPTest x) {

    if (x != null) {
      // just another use to prevent deletion of this parameter.
    }

    if (x.isToggleEnabled(TestExperimentName.STALE_FLAG)) return 1;
    else return 2;
  }

  private void testMultipleCalls(int x) {
    if (x > 0) {

      experimentation.includeEvent(TestExperimentName.STALE_FLAG);

      if (experimentation.isToggleEnabled(TestExperimentName.STALE_FLAG)) {
        // comment0
        return;
      } else {
        // comment1
        return;
      }
    }

    // do something here
    return;
  }

  public int or_compounded_with_not(int x, boolean extra_toggle) {

    if (extra_toggle || !experimentation.isToggleDisabled(TestExperimentName.STALE_FLAG)) {
      return 0;
    } else {
      return 1;
    }
  }

  public int remove_else_if(boolean extra_toggle) {

    if (extra_toggle) {
      return 0;
    } else if (experimentation.isToggleDisabled(TestExperimentName.STALE_FLAG)) {
      return 1;
    } else {
      return 2;
    }
  }

  class XPTest {
    public boolean isToggleEnabled(TestExperimentName x) {
      return true;
    }

    public boolean putToggleEnabled(TestExperimentName x) {
      return true;
    }

    public boolean includeEvent(TestExperimentName x) {
      return true;
    }

    public boolean isToggleDisabled(TestExperimentName x) {
      return true;
    }

    public boolean putToggleDisabled(TestExperimentName x) {
      return true;
    }

    public boolean isFlagTreated(TestExperimentName x) {
      return true;
    }

    public boolean isToggleInGroup(TestExperimentName x) {
      return true;
    }
  }
}<|MERGE_RESOLUTION|>--- conflicted
+++ resolved
@@ -23,10 +23,6 @@
 class XPFlagCleanerPositiveCases {
 
   enum TestExperimentName {
-<<<<<<< HEAD
-
-=======
->>>>>>> 5373fff1
     SOME_FLAG,
     STALE_FLAG
   }
