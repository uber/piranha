--- conflicted
+++ resolved
@@ -1,4 +1,3 @@
-<<<<<<< HEAD
 [workspace]
 members = ["crates/core"]
 resolver = "2"
@@ -9,14 +8,7 @@
 # "crates/common",
 
 [workspace.package]
-version = "0.4.0"
-=======
-[package]
-authors = ["Uber Technologies Inc."]
-name = "piranha"
-description = "Polyglot Piranha is a library for performing structural find and replace with deep cleanup."
 version = "0.4.1"
->>>>>>> 77122d19
 edition = "2021"
 authors = ["Uber Technologies Inc."]
 license-file = "LICENSE"
