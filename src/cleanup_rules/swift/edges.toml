
# Copyright (c) 2023 Uber Technologies, Inc.
# 
# <p>Licensed under the Apache License, Version 2.0 (the "License"); you may not use this file
# except in compliance with the License. You may obtain a copy of the License at
# <p>http://www.apache.org/licenses/LICENSE-2.0
# 
# <p>Unless required by applicable law or agreed to in writing, software distributed under the
# License is distributed on an "AS IS" BASIS, WITHOUT WARRANTIES OR CONDITIONS OF ANY KIND, either
# express or implied. See the License for the specific language governing permissions and
# limitations under the License.

# The edges in this file specify the flow between the rules.


[[edges]]
scope = "Function"
from = "delete_variable_declaration"
to = ["replace_identifier_with_value", "delete_parent_assignment"]

<<<<<<< HEAD
[[edges]]
scope = "Class"
from = "delete_field_initialisation_init"
to = [
  "replace_self_identifier_with_value",
  "replace_identifier_with_value",
  "delete_field_declaration",
]

[[edges]]
scope = "Class"
from = "delete_field_initialisation"
to = [
  "replace_self_identifier_with_value",
  "replace_identifier_with_value",
  "delete_parent_assignment",
]

=======
>>>>>>> d42caea3
[[edges]]
scope = "Parent"
from = "replace_expression_with_boolean_literal"
to = ["boolean_literal_cleanup", "variable_inline_cleanup"]

[[edges]]
scope = "Parent"
from = "variable_inline_cleanup"
<<<<<<< HEAD
to = [
  "delete_field_initialisation",
  "delete_field_initialisation_init",
  "delete_variable_declaration",
]
=======
to = ["delete_variable_declaration"]
>>>>>>> d42caea3

[[edges]]
scope = "Parent"
from = "boolean_literal_cleanup"
to = ["boolean_expression_simplify", "statement_cleanup"]

[[edges]]
scope = "Parent"
from = "boolean_expression_simplify"
to = ["boolean_literal_cleanup"]

[[edges]]
scope = "File"
from = "statement_cleanup"
to = ["if_cleanup"]

[[edges]]
scope = "Parent"
from = "statement_cleanup"
to = ["guard_cleanup"]<|MERGE_RESOLUTION|>--- conflicted
+++ resolved
@@ -18,7 +18,6 @@
 from = "delete_variable_declaration"
 to = ["replace_identifier_with_value", "delete_parent_assignment"]
 
-<<<<<<< HEAD
 [[edges]]
 scope = "Class"
 from = "delete_field_initialisation_init"
@@ -36,9 +35,6 @@
   "replace_identifier_with_value",
   "delete_parent_assignment",
 ]
-
-=======
->>>>>>> d42caea3
 [[edges]]
 scope = "Parent"
 from = "replace_expression_with_boolean_literal"
@@ -47,15 +43,11 @@
 [[edges]]
 scope = "Parent"
 from = "variable_inline_cleanup"
-<<<<<<< HEAD
 to = [
   "delete_field_initialisation",
   "delete_field_initialisation_init",
   "delete_variable_declaration",
 ]
-=======
-to = ["delete_variable_declaration"]
->>>>>>> d42caea3
 
 [[edges]]
 scope = "Parent"
