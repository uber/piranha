# Copyright (c) 2023 Uber Technologies, Inc.
# 
# <p>Licensed under the Apache License, Version 2.0 (the "License"); you may not use this file
# except in compliance with the License. You may obtain a copy of the License at
# <p>http://www.apache.org/licenses/LICENSE-2.0
# 
# <p>Unless required by applicable law or agreed to in writing, software distributed under the
# License is distributed on an "AS IS" BASIS, WITHOUT WARRANTIES OR CONDITIONS OF ANY KIND, either
# express or implied. See the License for the specific language governing permissions and
# limitations under the License.

#
# Before 
#   true && abcd()
# After 
#   abcd()
#
[[rules]]
name = "true_and_something"
query = """(
(conjunction_expression
        lhs: [(boolean_literal) @true  
            (tuple_expression 
                value: (boolean_literal) @true)]
        rhs: (_) @rhs
    ) @conjunction_expression
(#eq? @true "true")
)"""
groups = ["boolean_expression_simplify"]
replace_node = "conjunction_expression"
replace = "@rhs"
is_seed_rule = false

#
# Before 
#   abcd() && true
# After 
#   abcd()
#
[[rules]]
name = "something_and_true"
query = """(
(conjunction_expression
        lhs: (_) @lhs
        rhs: [(boolean_literal) @true  
            (tuple_expression 
                value: (boolean_literal) @true)]
    ) @conjunction_expression
(#eq? @true "true")
)"""
groups = ["boolean_expression_simplify"]
replace_node = "conjunction_expression"
replace = "@lhs"
is_seed_rule = false

#
# Before 
#   true || abcd()
# After 
#   true
#
[[rules]]
name = "true_or_something"
query = """(
(disjunction_expression
        lhs: [(boolean_literal) @true  
            (tuple_expression 
                value: (boolean_literal) @true)]
        rhs: (_) 
    ) @disjunction_expression
(#eq? @true "true")
)"""
groups = ["boolean_expression_simplify"]
replace_node = "disjunction_expression"
replace = "true"
is_seed_rule = false

#
#   false || abcd()
# After 
#   abcd()
#
[[rules]]
name = "false_or_something"
query = """(
(disjunction_expression
        lhs: [(boolean_literal) @false  
            (tuple_expression 
                value: (boolean_literal) @false)]
        rhs: (_) @rhs
    ) @disjunction_expression
(#eq? @false "false")
)"""
groups = ["boolean_expression_simplify"]
replace_node = "disjunction_expression"
replace = "@rhs"
is_seed_rule = false

#
# Before 
#   abcd || true
# After 
#   true
#
[[rules]]
name = "some_identifier_or_true"
query = """(
(disjunction_expression
        lhs: (simple_identifier)
        rhs: [(boolean_literal) @true  
            (tuple_expression 
                value: (boolean_literal) @true)]
    ) @disjunction_expression
(#eq? @true "true")
)"""
groups = ["boolean_expression_simplify"]
replace_node = "disjunction_expression"
replace = "true"
is_seed_rule = false

#
# Before
#   abcd() || false
# After 
#   abcd()
#
[[rules]]
name = "something_or_false"
query = """(
(disjunction_expression
        lhs: (_) @lhs
        rhs: [(boolean_literal) @false  
            (tuple_expression 
                value: (boolean_literal) @false)]
    ) @disjunction_expression
(#eq? @false "false")
)"""
groups = ["boolean_expression_simplify"]
replace_node = "disjunction_expression"
replace = "@lhs"
is_seed_rule = false

#
# Before 
#   false && abcd()
# After 
#   false
#
[[rules]]
name = "false_and_something"
query = """(
(conjunction_expression
        lhs: [(boolean_literal) @false  
            (tuple_expression 
                value: (boolean_literal) @false)]
        rhs: (_) 
    ) @conjunction_expression
(#eq? @false "false")
)"""
groups = ["boolean_expression_simplify"]
replace_node = "conjunction_expression"
replace = "false"
is_seed_rule = false

#
# Before 
#   !true
# After 
#   false
#
[[rules]]
name = "not_true"
query = """(
(prefix_expression
        operation: (bang)
        target: [(boolean_literal) @true
            (tuple_expression
                value: (boolean_literal) @true)]
        ) @not_expression
(#eq? @true "true")
)"""
groups = ["boolean_expression_simplify"]
replace_node = "not_expression"
replace = "false"
is_seed_rule = false

#
# Before 
#   abcd && false
# After 
#   false
#
# Note that this rule only applies when the lhs of the conjunction is an identifier. 
# In other scenarios (i.e. is a method invocation or some other expression) we would not simplify at all, as:
# such expressions could have side effects
[[rules]]
name = "some_identifier_and_false"
query = """(
(conjunction_expression
        lhs: (simple_identifier) 
        rhs: [(boolean_literal) @false  
            (tuple_expression 
                value: (boolean_literal) @false)]
    ) @conjunction_expression
(#eq? @false "false")
)"""
groups = ["boolean_expression_simplify"]
replace_node = "conjunction_expression"
replace = "false"
is_seed_rule = false

#
# Before
#   !false
# After
#   true
#
[[rules]]
name = "not_false"
query = """(
(prefix_expression
        operation: (bang)
        target: [(boolean_literal) @false
            (tuple_expression
                value: (boolean_literal) @false)]
    ) @not_expression
(#eq? @false "false")
)"""
groups = ["boolean_expression_simplify"]
replace_node = "not_expression"
replace = "true"
is_seed_rule = false

#
# Next two rules take care of if-else cleanup, these 2 rules depend on their order in this file
# 

#
# Before 
#   if true {
#     abcd()
#   } else {
#     hij()
#   }
# After 
#   abcd()
#
[[rules]]
name = "if_always_true"
query = """ (
(if_statement
    condition: (boolean_literal) @condition_literal
    ((comment)*
    .(statements)) @if_block
    ) @if_else_block
(#eq? @condition_literal "true")
)"""
groups = ["if_cleanup"]
replace_node = "if_else_block"
replace = "@if_block"
is_seed_rule = false

#
# Before 
#   else if true {
#     abcd()
#   } else {
#     hij()
#   }
# After 
#   abcd()
#
[[rules]]
name = "else_if_always_true"
query = """ (
(else)
(if_statement
    condition: (boolean_literal) @condition_literal
    ((comment)*
    .(statements)) @if_block
    ) @if_else_block
(#eq? @condition_literal "true")
)"""
groups = ["if_cleanup"]
replace_node = "if_else_block"
replace = "{ @if_block }"
is_seed_rule = false

# Order of next 3 rules should not be changed as, we depend on order to clean if always false cases.
# Before 
#   if false {
#     abcd()
#   } 
#   hij()
# After 
#   hij()
# 
[[rules]]
name = "if_always_false"
query = """(  
(if_statement
    bound_identifier: (_)?
    condition: (boolean_literal) @condition_literal
    ((comment)*
    .(statements)) @if_block
    ((comment)*
    [(statements)
     (if_statement)])? @alternatives 
    ) @if_else_block
(#eq? @condition_literal "false")
)"""
groups = ["if_cleanup"]
replace_node = "if_else_block"
replace = "@alternatives"
is_seed_rule = false


# Before 
#   if v1 {
#       f1()
#   } else if false {
#       f2()
#   } else {
#       f3()
#   }
#   f4()
# After 
#   if v1 {
#       f1()
#   } else {
#       f3()
#   }
#   f4()
[[rules]]
name = "else_if_always_false_followed_by_else"
query = """(  
(else)
(if_statement
    bound_identifier: (_)?
    condition: (boolean_literal) @condition_literal
    (comment)*
    .(statements) @if_block
    ((comment)*
    (statements)?) @alternatives 
    ) @if_else_block
(#eq? @condition_literal "false")
)"""
groups = ["if_cleanup"]
replace_node = "if_else_block"
replace = """{ 
    @alternatives
    }"""
is_seed_rule = false


# Before 
#   if v1 {
#       f1()
#   } else if false {
#       f2()
#   } else if v2{
#       f3()
#   } else {
#       f4()
#   }
#   f5()
# After 
#   if v1 {
#       f1()
#   } else if v2 {
#       f3()
#   } else {
#       f4()
#   }
#   f5()
[[rules]]
name = "else_if_always_false_followed_by_else_if"
query = """(  
(else)
(if_statement
    bound_identifier: (_)?
    condition: (boolean_literal) @condition_literal
    (comment)*
    .(statements) @if_block
    (if_statement) @alternatives 
    ) @if_else_block
(#eq? @condition_literal "false")
)"""
groups = ["if_cleanup"]
replace_node = "if_else_block"
replace = "@alternatives"
is_seed_rule = false


# Before:
# if true, anything { }
# if anything, true { }
# After: 
# if anything { }
# anything: [ variable, function_call, variable_assignment (to a function's return value, optional variable),
# equality check (with a function's return value, variable ]
[[rules]]
name = "if_let_true_cleanup_literal_checks"
query = """(
    [
        (if_statement
            condition: (boolean_literal) @boollc
            bound_identifier: (simple_identifier)
            (statements)
        )
        (if_statement
            bound_identifier: (simple_identifier)
            condition: (boolean_literal) @boollc
            (statements)
        )
        (if_statement
            condition: (boolean_literal) @boollc
            condition: (equality_expression) @exprec
            (statements)
        )
        (if_statement
            condition: (equality_expression) @exprec
            condition: (boolean_literal) @boollc
            (statements) 
        )
        (if_statement
            condition: (boolean_literal) @boollc
            condition: [
                (call_expression) 
                (simple_identifier)
            ]
            (statements) 
        )
        (if_statement
            condition: [
                (call_expression)
                (simple_identifier)
            ]
            condition: (boolean_literal) @boollc
            (statements) 
        )
    ] @ifstl
    (#eq? @boollc "true")
)"""
replace_node = "boollc"
replace = ""
groups = ["boolean_expression_simplify"]
is_seed_rule = false

#
# Before
#   guard true else {
#       return f1()
#   }
#   f2()
# After 
#   f2()
#
[[rules]]
name = "guard_always_true"
query = """(
(guard_statement
    condition: [(boolean_literal) @true  
            (tuple_expression 
                value: (boolean_literal) @true)]
    ) @guard_block
(#eq? @true "true")
)"""
groups = ["guard_cleanup"]
replace_node = "guard_block"
replace = ""
is_seed_rule = false

#
# Before
# var v = true ? x : y
#
# After
# var v = x
#
[[rules]]
name = "ternary_true"
query = """(
(ternary_expression
    condition:[(boolean_literal) @true  
            (tuple_expression 
                value: (boolean_literal) @true)]
    if_true:(_) @block_true
    ) @ternary_block
(#eq? @true "true")
)"""
groups = ["if_cleanup"]
replace_node = "ternary_block"
replace = "@block_true"
is_seed_rule = false

#
# Before
#   guard false else {
#       return f1()
#   }
#   f2()
# After 
#   return f1()
#   f2()
#
[[rules]]
name = "guard_always_false"
query = """(
(guard_statement
    condition: [(boolean_literal) @false  
            (tuple_expression 
                value: (boolean_literal) @false)]
    (statements) @else_block
    ) @guard_block
(#eq? @false "false")
)"""
groups = ["guard_cleanup"]
replace_node = "guard_block"
replace = "@else_block"
is_seed_rule = false

#
# var v = false ? x : y
#
# After
# var v = y
#
[[rules]]
name = "ternary_false"
query = """(
(ternary_expression
    condition:[(boolean_literal) @false  
            (tuple_expression 
                value: (boolean_literal) @false)]
    if_false:(_) @block_false
    ) @ternary_block
(#eq? @false "false")
)"""
groups = ["if_cleanup"]
replace_node = "ternary_block"
replace = "@block_false"
is_seed_rule = false

# delete variables declared in a function scope
[[rules]]
name = "delete_variable_declaration"
query = """(
                (property_declaration
                    name: (pattern
                        bound_identifier: (simple_identifier) @hvariable
                    )
                    value: (boolean_literal) @hvalue
                ) @property_declaration
)"""
replace_node = "property_declaration"
replace = ""
is_seed_rule = false

[[rules.filters]]
enclosing_node = "(function_declaration) @cfd"

# skip the rule if the variable is assigned with some other value in the class scope
[[rules.filters]]
enclosing_node = "(class_declaration) @cd"
not_contains = ["""(
        (parameter
            name: (simple_identifier) @c1var
        )
        (#eq? @c1var "@hvariable")
    )""", """(
    (assignment
        target: (directly_assignable_expression
            [ (navigation_expression
                target: (self_expression)
                suffix: (navigation_suffix
                    suffix: (simple_identifier) @var
                )
                )
                (simple_identifier) @var
            ]
            )
        result: (boolean_literal) @val
    )
    (#eq? @var "@hvariable")
    (#not-eq? @val "@hvalue")
)"""]

# rule to delete assignments like a = true subject to the mentioned filters
[[rules]]
name = "delete_parent_assignment"
query = """(
    (assignment
        target: (directly_assignable_expression
            [ (navigation_expression
                target: (self_expression)
                suffix: (navigation_suffix
                    suffix: (simple_identifier) @avariable
                )
                )
                (simple_identifier) @avariable
            ]
            )
        result: (boolean_literal) @avalue
    ) @assignment
    (#eq? @avariable "@hvariable")
)"""
replace_node = "assignment"
replace = ""
holes = ["hvariable", "hvalue"]
is_seed_rule = false

[[rules.filters]]
enclosing_node = "(class_declaration) @cd"
not_contains = [
  # skip the rule if the variable is declared with a different value in the class scope
  """(
        (property_declaration
            name: (pattern
                bound_identifier: (simple_identifier) @var
            )
            value: (boolean_literal) @val
        )@property_declaration
        (#eq? @var "@avariable")
        (#not-eq? @val "@avalue")
    )""",

  # skip the rule if the variable is being assigned a different value in the class scope
  """(
        (assignment
            target: (directly_assignable_expression
                [   (navigation_expression
                        target: (self_expression)
                        suffix: (navigation_suffix
                            suffix: (simple_identifier) @var
                        )
                    )
                    (simple_identifier) @var
                ]
            )
            result: (boolean_literal) @val
        )
        (#eq? @var "@avariable")
        (#not-eq? @val "@avalue")
    )""",

  # skip the rule if the variable is a parameter of a function
  """(
        (parameter
            name: (simple_identifier) @c1var
        )
        (#eq? @c1var "@avariable")
    )""",
]

# rule to replace the identifier with the value with the mentioned filters
[[rules]]
name = "replace_identifier_with_value"
query = """(
    (simple_identifier) @identifier
    (#eq? @identifier "@hvariable")
)"""
replace_node = "identifier"
replace = "@hvalue"
holes = ["hvariable", "hvalue"]
is_seed_rule = false

[[rules.filters]]
enclosing_node = "(class_declaration) @cd"
not_contains = [
  # skip the rule if the variable is one of the parameters of some function
  """(
        (parameter
            name: (simple_identifier) @c1var
        )
        (#eq? @c1var "@identifier")
    )""",
  # skip the rule if there is a declaration of the same variable
  """(
        (property_declaration
            name: (pattern
                bound_identifier: (simple_identifier) @variable
            )
            value: (boolean_literal) @value
        )
        (#eq? @variable "@identifier")
    )""",

  # skip the rule if it is accessed in the self.x manner
  """(
        (navigation_expression
            target: (self_expression)
            suffix: (navigation_suffix
                suffix: (simple_identifier) @variable
            )
        )
        (#eq? @variable "@identifier")
    )""",
]

# rule to delete declaration of variable in class scope
[[rules]]
name = "delete_field_declaration"
query = """(
            (property_declaration
                name: (pattern
                    bound_identifier: (simple_identifier) @avariable
                )
            ) @property_declaration
    (#eq? @avariable "@hvariable")
)"""
replace_node = "property_declaration"
replace = ""
holes = ["hvariable"]
is_seed_rule = false

[[rules.filters]]
enclosing_node = "(class_declaration) @ccd"

# rule to replace field variable used as self.x subject to the mentioned filters
[[rules]]
name = "replace_self_identifier_with_value"
query = """(
    (navigation_expression
        target: (self_expression)
        suffix: (navigation_suffix
            suffix: (simple_identifier) @identifier
        )
    ) @rep
    (#eq? @identifier "@hvariable")
)"""
replace_node = "rep"
replace = "@hvalue"
holes = ["hvariable", "hvalue"]
is_seed_rule = false

[[rules.filters]]
enclosing_node = "(class_declaration) @cd"
not_contains = [
  # skip the rule if the variable is one of the parameters of some function
  """(
        (parameter
            name: (simple_identifier) @c1var
        )
        (#eq? @c1var "@identifier")
    )""",
  # skip the rule if the variable declaration exists
  """(
        (property_declaration
            name: (pattern
                bound_identifier: (simple_identifier) @variable
            )
            value: (boolean_literal) @value
        )
        (#eq? @variable "@identifier")
    )""",
  # skip the rule if the variable is assigned a different value in the class scope
  """( 
        (assignment
            target: (directly_assignable_expression
                [   (navigation_expression
                        target: (self_expression)
                        suffix: (navigation_suffix
                            suffix: (simple_identifier) @var
                        )
                    )
                    (simple_identifier) @var
                ]
            )
            result: (boolean_literal) @val
        )
        (#eq? @var "@hvariable")
        (#not-eq? @val "@hvalue")
    )""",
]

# rule to delete field initialisation: var a = true in class scope
[[rules]]
name = "delete_field_initialisation"
query = """(
            (property_declaration
                name: (pattern
                    bound_identifier: (simple_identifier) @hvariable
                )
                value: (boolean_literal) @hvalue
            ) @property_declaration
)"""
replace_node = "property_declaration"
replace = ""
is_seed_rule = false

[[rules.filters]]
enclosing_node = "[(class_declaration) (init_declaration)] @cd"
not_contains = [
  # skip the rule if the variable is one of the parameters of some function
  """(
        (parameter
            name: (simple_identifier) @c1var
        )
        (#eq? @c1var "@hvariable")
    )""",
  # skip the rule if variable is assigned a different value than the initial in some method
  """(
        (assignment
            target: (directly_assignable_expression
                [ (navigation_expression
                    target: (self_expression)
                    suffix: (navigation_suffix
                        suffix: (simple_identifier) @var
                    )
                    )
                    (simple_identifier) @var
                ]
            )
            result: (boolean_literal) @val
        )
        (#eq? @var "@hvariable")
        (#not-eq? @val "@hvalue")
    )""",
]

<<<<<<< HEAD
# rule to delete field initialised in the init subject to the mentioned filters
=======
# also run the rule for the variables declared in init
# [[rules.filters]]
# enclosing_node = "(init_declaration) @cid"

# rule to delete field declared in a class and initialized in the init, subject to the mentioned filters
>>>>>>> aa987e22
[[rules]]
name = "delete_field_initialisation_init"
query = """(
            (assignment
                target: (directly_assignable_expression
                    [ (navigation_expression
                        target: (self_expression)
                        suffix: (navigation_suffix
                            suffix: (simple_identifier) @hvariable
                        )
                        )
                        (simple_identifier) @hvariable
                    ]
                    )
                result: (boolean_literal) @hvalue
            ) @assignment
)"""
replace_node = "assignment"
replace = ""
is_seed_rule = false

[[rules.filters]]
enclosing_node = "(init_declaration) @cid"


[[rules.filters]]
enclosing_node = "(class_declaration) @cd"
not_contains = [
  # skip the rule if the variable is one of the parameters of some function
  """(
        (parameter
            name: (simple_identifier) @c1var
        )
        (#eq? @c1var "@hvariable")
    )""",
  # skip the rule if the target field is assigned somewhere with a different value
  """( 
        (assignment
            target: (directly_assignable_expression
                [   (navigation_expression
                        target: (self_expression)
                        suffix: (navigation_suffix
                            suffix: (simple_identifier) @var
                        )
                    )
                    (simple_identifier) @var
                ]
            )
            result: (boolean_literal) @val
        )
        (#eq? @var "@hvariable")
        (#not-eq? @val "@hvalue")
    )""",
  # skip the rule if the target variable is declared with some other value
  """(
        (property_declaration
            name: (pattern
                bound_identifier: (simple_identifier) @var
            )
            value: (boolean_literal) @val
        )@property_declaration
        (#eq? @var "@hvariable")
        (#not-eq? @val "@hvalue")
    )""",
]

[[rules]]
name = "delete_all_statements_after_return"
query = """(
    (  
        (statements)* @st
        (control_transfer_statement) @cts
        (_)+ @extras
    )
)"""
groups = ["if_cleanup"]
replace_node = "extras"
replace = ""
is_seed_rule = false

# Dummy rule that acts as a junction for all boolean based cleanups
# Let's say you want to define rules from A -> B, A -> C, D -> B, D -> C, ... 
# A pattern here is - if there is an outgoing edge to B there is another to C.
# In these cases, you can use a dummy rule X as shown below:
# X -> B, X - C, A -> X, D -> X, ...
[[rules]]
name = "boolean_literal_cleanup"
is_seed_rule = false

[[rules]]
name = "statement_cleanup"
is_seed_rule = false

[[rules]]
name = "variable_inline_cleanup"
is_seed_rule = false<|MERGE_RESOLUTION|>--- conflicted
+++ resolved
@@ -819,15 +819,7 @@
     )""",
 ]
 
-<<<<<<< HEAD
-# rule to delete field initialised in the init subject to the mentioned filters
-=======
-# also run the rule for the variables declared in init
-# [[rules.filters]]
-# enclosing_node = "(init_declaration) @cid"
-
 # rule to delete field declared in a class and initialized in the init, subject to the mentioned filters
->>>>>>> aa987e22
 [[rules]]
 name = "delete_field_initialisation_init"
 query = """(
