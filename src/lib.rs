/*
  Copyright (c) 2023 Uber Technologies, Inc.

  <p>Licensed under the Apache License, Version 2.0 (the "License"); you may not use this file
  except in compliance with the License. You may obtain a copy of the License at
  <p>http://www.apache.org/licenses/LICENSE-2.0

  <p>Unless required by applicable law or agreed to in writing, software distributed under the
  License is distributed on an "AS IS" BASIS, WITHOUT WARRANTIES OR CONDITIONS OF ANY KIND, either
  express or implied. See the License for the specific language governing permissions and
  limitations under the License.
*/
#![allow(deprecated)] // This prevents cargo clippy throwing warning for deprecated use.
use models::{
  edit::Edit, filter::Filter, matches::Match, outgoing_edges::OutgoingEdges,
  piranha_arguments::PiranhaArguments, piranha_output::PiranhaOutputSummary, rule::Rule,
  rule_graph::RuleGraph, source_code_unit::SourceCodeUnit,
};

<<<<<<< HEAD
#[macro_use]
extern crate lazy_static;

=======
pub mod df;
>>>>>>> e636f1b9
pub mod models;
#[cfg(test)]
mod tests;
pub mod utilities;

use std::{collections::HashMap, fs::File, io::Write, path::PathBuf};

use itertools::Itertools;
use log::{debug, info};

use crate::models::rule_store::RuleStore;

use pyo3::prelude::{pyfunction, pymodule, wrap_pyfunction, PyModule, PyResult, Python};
use tempdir::TempDir;

#[pymodule]
fn polyglot_piranha(_py: Python<'_>, m: &PyModule) -> PyResult<()> {
  pyo3_log::init();
  m.add_function(wrap_pyfunction!(execute_piranha, m)?)?;
  m.add_class::<PiranhaArguments>()?;
  m.add_class::<PiranhaOutputSummary>()?;
  m.add_class::<Edit>()?;
  m.add_class::<Match>()?;
  m.add_class::<RuleGraph>()?;
  m.add_class::<Rule>()?;
  m.add_class::<OutgoingEdges>()?;
  m.add_class::<Filter>()?;
  Ok(())
}

/// Executes piranha for the given `piranha_arguments`.
///
/// # Arguments:
/// * piranha_arguments: Piranha Arguments
///
/// Returns Piranha Output Summary for each file touched or analyzed by Piranha.
/// For each file, it reports its content after the rewrite, the list of matches and the list of rewrites.
#[pyfunction]
pub fn execute_piranha(piranha_arguments: &PiranhaArguments) -> Vec<PiranhaOutputSummary> {
  info!("Executing Polyglot Piranha !!!");

  let mut piranha = Piranha::new(piranha_arguments);
  piranha.perform_cleanup();

  let summaries = piranha
    .get_updated_files()
    .iter()
    .map(PiranhaOutputSummary::new)
    .collect_vec();
  log_piranha_output_summaries(&summaries);
  summaries
}

fn log_piranha_output_summaries(summaries: &Vec<PiranhaOutputSummary>) {
  let mut total_number_of_matches: usize = 0;
  let mut total_number_of_rewrites: usize = 0;
  for summary in summaries {
    let number_of_rewrites = &summary.rewrites().len();
    let number_of_matches = &summary.matches().len();
    info!("File : {:?}", &summary.path());
    info!("  # Rewrites : {}", number_of_rewrites);
    info!("  # Matches : {}", number_of_matches);
    total_number_of_rewrites += number_of_rewrites;
    total_number_of_matches += number_of_matches;
  }
  info!("Total files affected/matched {}", &summaries.len());
  info!("Total number of matches {}", total_number_of_matches);
  info!("Total number of rewrites {}", total_number_of_rewrites);
}

// Maintains the state of Piranha and the updated content of files in the source code.
struct Piranha {
  // Maintains Piranha's state
  rule_store: RuleStore,
  // Files updated by Piranha.
  relevant_files: HashMap<PathBuf, SourceCodeUnit>,
  // Piranha Arguments
  piranha_arguments: PiranhaArguments,
}

impl Piranha {
  fn get_updated_files(&self) -> Vec<SourceCodeUnit> {
    self
      .relevant_files
      .values()
      .filter(|r| !r.matches().is_empty() || !r.rewrites().is_empty())
      .cloned()
      .collect_vec()
  }

  /// Performs cleanup related to stale flags
  fn perform_cleanup(&mut self) {
    // Setup the parser for the specific language
    let piranha_args = &self.piranha_arguments;

    let mut parser = piranha_args.language().parser();

    let mut path_to_codebase = self.piranha_arguments.path_to_codebase().to_string();

    let temp_dir = if !self.piranha_arguments.code_snippet().is_empty() {
      let td = self.write_code_snippet_to_temp();
      path_to_codebase = td.path().to_str().unwrap_or_default().to_string();
      Some(td)
    } else {
      None
    };

    let mut current_global_substitutions = piranha_args.input_substitutions();
    // Keep looping until new `global` rules are added.
    loop {
      let current_rules = self.rule_store.global_rules().clone();

      debug!("\n # Global rules {}", current_rules.len());
      // Iterate over each file containing the usage of the feature flag API

      for (path, content) in self.rule_store.get_relevant_files(
        &path_to_codebase,
        piranha_args.include(),
        piranha_args.exclude(),
      ) {
        // Get the `SourceCodeUnit` for the file `path` from the cache `relevant_files`.
        // In case of miss, lazily insert a new `SourceCodeUnit`.
        let source_code_unit = self
          .relevant_files
          .entry(path.to_path_buf())
          .or_insert_with(|| {
            SourceCodeUnit::new(
              &mut parser,
              content,
              &current_global_substitutions,
              path.as_path(),
              piranha_args,
            )
          });

        // Apply the rules in this `SourceCodeUnit`
        source_code_unit.apply_rules(&mut self.rule_store, &current_rules, &mut parser, None);

        // Add the substitutions for the global tags to the `current_global_substitutions`
        current_global_substitutions.extend(source_code_unit.global_substitutions());

        // Break when a new `global` rule is added
        if self.rule_store.global_rules().len() > current_rules.len() {
          debug!("Found a new global rule. Will start scanning all the files again.");
          break;
        }
      }
      // If no new `global_rules` were added, break.
      if self.rule_store.global_rules().len() == current_rules.len() {
        break;
      }
    }
    // Delete the temp dir inside which the input code snippet was copied
    if let Some(t) = temp_dir {
      _ = t.close();
    } else {
      let source_code_units = self.get_updated_files();

      for scu in source_code_units.iter() {
        scu.persist();
      }
    }
  }

  /// Instantiate Flag-cleaner
  fn new(piranha_arguments: &PiranhaArguments) -> Self {
    let graph_rule_store = RuleStore::new(piranha_arguments);
    Self {
      rule_store: graph_rule_store,
      relevant_files: HashMap::new(),
      piranha_arguments: piranha_arguments.clone(),
    }
  }

  /// Write the input code snippet into a temp directory.
  /// Returns: A temporary directory containing the created input code snippet as a file
  /// This function panics if it finds that neither `code_snippet` nor `path_to_configuration` are provided  
  fn write_code_snippet_to_temp(&self) -> TempDir {
    let temp_dir = TempDir::new_in(".", "tmp").unwrap();
    let temp_dir_path = temp_dir.path();
    let sample_file = temp_dir_path.join(format!(
      "sample.{}",
      self.piranha_arguments.language().extension()
    ));
    let mut file = File::create(sample_file).unwrap();
    file
      .write_all(self.piranha_arguments.code_snippet().as_bytes())
      .unwrap();
    temp_dir
  }
}<|MERGE_RESOLUTION|>--- conflicted
+++ resolved
@@ -17,14 +17,11 @@
   rule_graph::RuleGraph, source_code_unit::SourceCodeUnit,
 };
 
-<<<<<<< HEAD
 #[macro_use]
 extern crate lazy_static;
-
-=======
 pub mod df;
->>>>>>> e636f1b9
 pub mod models;
+
 #[cfg(test)]
 mod tests;
 pub mod utilities;
