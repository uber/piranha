/*
Copyright (c) 2022 Uber Technologies, Inc.

 <p>Licensed under the Apache License, Version 2.0 (the "License"); you may not use this file
 except in compliance with the License. You may obtain a copy of the License at
 <p>http://www.apache.org/licenses/LICENSE-2.0

 <p>Unless required by applicable law or agreed to in writing, software distributed under the
 License is distributed on an "AS IS" BASIS, WITHOUT WARRANTIES OR CONDITIONS OF ANY KIND, either
 express or implied. See the License for the specific language governing permissions and
 limitations under the License.
*/

use derive_builder::Builder;
use getset::Getters;
use log::trace;
use serde_derive::Deserialize;

<<<<<<< HEAD
use crate::utilities::tree_sitter_utilities::{
  get_node_for_range, substitute_tags, PiranhaHelpers,
};

use super::{rule_store::RuleStore, source_code_unit::SourceCodeUnit};

=======
use crate::utilities::tree_sitter_utilities::TSQuery;
>>>>>>> 92f9da15
// Represents the content in the `scope_config.toml` file
#[derive(Deserialize, Debug, Clone, Hash, PartialEq, Eq, Default, Getters)]
pub(crate) struct ScopeConfig {
  #[get = "pub"]
  scopes: Vec<ScopeGenerator>,
}

// Represents an entry in the `scope_config.toml` file
#[derive(Deserialize, Debug, Clone, Hash, PartialEq, Eq, Default, Builder, Getters)]
pub(crate) struct ScopeGenerator {
  #[get = "pub"]
  name: String,
  #[get = "pub"]
  rules: Vec<ScopeQueryGenerator>,
}

#[derive(Deserialize, Debug, Clone, Hash, PartialEq, Eq, Default, Getters, Builder)]
pub(crate) struct ScopeQueryGenerator {
  #[get = "pub"]
  matcher: TSQuery, // a tree-sitter query matching some enclosing AST pattern (like method or class)
  #[get = "pub"]
  generator: TSQuery, // a tree-sitter query matching the exact AST node
}

// Implements instance methods related to getting the scope
impl SourceCodeUnit {
  /// Generate a tree-sitter based query representing the scope of the previous edit.
  /// We generate these scope queries by matching the rules provided in `<lang>_scopes.toml`.
  pub(crate) fn get_scope_query(
    &self, scope_level: &str, start_byte: usize, end_byte: usize, rules_store: &mut RuleStore,
  ) -> String {
    let root_node = self.root_node();
    let mut changed_node = get_node_for_range(root_node, start_byte, end_byte);
    // Get the scope matchers for `scope_level` from the `scope_config.toml`.
    let scope_matchers = rules_store.get_scope_query_generators(scope_level);

    // Match the `scope_matcher.matcher` to the parent
    loop {
      trace!(
        "Getting scope {} for node kind {}",
        scope_level,
        changed_node.kind()
      );
      for m in &scope_matchers {
        if let Some(p_match) =
          changed_node.get_match_for_query(self.code(), rules_store.query(m.matcher()), false)
        {
          // Generate the scope query for the specific context by substituting the
          // the tags with code snippets appropriately in the `generator` query.
          return substitute_tags(m.generator(), p_match.matches(), true);
        }
      }
      if let Some(parent) = changed_node.parent() {
        changed_node = parent;
      } else {
        break;
      }
    }
    panic!("Could not create scope query for {scope_level:?}");
  }
}

#[cfg(test)]
#[path = "unit_tests/scopes_test.rs"]
mod scopes_test;<|MERGE_RESOLUTION|>--- conflicted
+++ resolved
@@ -16,16 +16,11 @@
 use log::trace;
 use serde_derive::Deserialize;
 
-<<<<<<< HEAD
-use crate::utilities::tree_sitter_utilities::{
-  get_node_for_range, substitute_tags, PiranhaHelpers,
-};
+use crate::utilities::tree_sitter_utilities::get_node_for_range;
+use crate::utilities::tree_sitter_utilities::{get_match_for_query, TSQuery};
+use crate::utilities::Instantiate;
 
 use super::{rule_store::RuleStore, source_code_unit::SourceCodeUnit};
-
-=======
-use crate::utilities::tree_sitter_utilities::TSQuery;
->>>>>>> 92f9da15
 // Represents the content in the `scope_config.toml` file
 #[derive(Deserialize, Debug, Clone, Hash, PartialEq, Eq, Default, Getters)]
 pub(crate) struct ScopeConfig {
@@ -56,7 +51,7 @@
   /// We generate these scope queries by matching the rules provided in `<lang>_scopes.toml`.
   pub(crate) fn get_scope_query(
     &self, scope_level: &str, start_byte: usize, end_byte: usize, rules_store: &mut RuleStore,
-  ) -> String {
+  ) -> TSQuery {
     let root_node = self.root_node();
     let mut changed_node = get_node_for_range(root_node, start_byte, end_byte);
     // Get the scope matchers for `scope_level` from the `scope_config.toml`.
@@ -70,12 +65,15 @@
         changed_node.kind()
       );
       for m in &scope_matchers {
-        if let Some(p_match) =
-          changed_node.get_match_for_query(self.code(), rules_store.query(m.matcher()), false)
-        {
+        if let Some(p_match) = get_match_for_query(
+          &changed_node,
+          self.code(),
+          rules_store.query(m.matcher()),
+          false,
+        ) {
           // Generate the scope query for the specific context by substituting the
           // the tags with code snippets appropriately in the `generator` query.
-          return substitute_tags(m.generator(), p_match.matches(), true);
+          return m.generator().instantiate(p_match.matches());
         }
       }
       if let Some(parent) = changed_node.parent() {
