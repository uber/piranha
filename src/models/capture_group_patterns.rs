/*
Copyright (c) 2023 Uber Technologies, Inc.

 <p>Licensed under the Apache License, Version 2.0 (the "License"); you may not use this file
 except in compliance with the License. You may obtain a copy of the License at
 <p>http://www.apache.org/licenses/LICENSE-2.0

 <p>Unless required by applicable law or agreed to in writing, software distributed under the
 License is distributed on an "AS IS" BASIS, WITHOUT WARRANTIES OR CONDITIONS OF ANY KIND, either
 express or implied. See the License for the specific language governing permissions and
 limitations under the License.
*/

use crate::models::concrete_syntax::get_all_matches_for_metasyntax;
use crate::{
  models::Validator,
  utilities::{
    regex_utilities::get_all_matches_for_regex,
    tree_sitter_utilities::{get_all_matches_for_query, get_ts_query_parser, number_of_errors},
    Instantiate,
  },
};
use pyo3::prelude::pyclass;
use regex::Regex;
use serde_derive::Deserialize;
use std::collections::HashMap;
use tree_sitter::{Node, Query};

#[derive(Debug)]
pub struct MetaSyntax(pub String);
use super::{default_configs::REGEX_QUERY_PREFIX, matches::Match};

pub enum PatternType {
  Tsq,
  Regex,
  Unknown,
}

#[pyclass]
#[derive(Deserialize, Debug, Clone, Default, PartialEq, Hash, Eq)]
pub struct CGPattern(pub String);

impl CGPattern {
  pub(crate) fn new(query: String) -> Self {
    Self(query)
  }

  pub(crate) fn pattern(&self) -> String {
    self.0.to_string()
  }

  pub(crate) fn extract_regex(&self) -> Result<Regex, regex::Error> {
    let mut _val = &self.pattern()[REGEX_QUERY_PREFIX.len()..];
    Regex::new(_val)
  }

<<<<<<< HEAD
  pub(crate) fn extract_dyn(&self) -> MetaSyntax {
    let mut _val = &self.pattern()[REGEX_QUERY_PREFIX.len()..];
    MetaSyntax(_val.to_string())
=======
  pub(crate) fn pattern_type(&self) -> PatternType {
    match self.0.as_str() {
      pattern if pattern.starts_with("rgx") => PatternType::Regex,
      pattern if pattern.trim().starts_with('(') => PatternType::Tsq,
      _ => PatternType::Unknown,
    }
>>>>>>> e636f1b9
  }
}

impl Validator for CGPattern {
  fn validate(&self) -> Result<(), String> {
    if self.pattern().starts_with("rgx ") {
      return self
        .extract_regex()
        .map(|_| Ok(()))
        .unwrap_or(Err(format!("Cannot parse the regex - {}", self.pattern())));
    }
    if self.pattern().starts_with("dyn ") {
      return Ok(());
    }
    let mut parser = get_ts_query_parser();
    parser
      .parse(self.pattern(), None)
      .filter(|x| number_of_errors(&x.root_node()) == 0)
      .map(|_| Ok(()))
      .unwrap_or(Err(format!(
        "Cannot parse the tree-sitter query - {}",
        self.pattern()
      )))
  }
}

impl Instantiate for CGPattern {
  fn instantiate(&self, substitutions: &HashMap<String, String>) -> Self {
    let substitutions = substitutions
      .iter()
      .map(|(k, v)| (k.to_string(), v.replace('\n', "\\n")))
      .collect();
    CGPattern::new(self.pattern().instantiate(&substitutions))
  }
}

#[derive(Debug)]
pub(crate) enum CompiledCGPattern {
  Q(Query),
  R(Regex),
  M(MetaSyntax),
}

impl CompiledCGPattern {
  /// Applies the CGPattern (self) upon the input `node`, and returns the first match
  /// # Arguments
  /// * `node` - the root node to apply the query upon
  /// * `source_code` - the corresponding source code string for the node.
  /// * `recursive` - if `true` it matches the query to `self` and `self`'s sub-ASTs, else it matches the `query` only to `self`.
  pub(crate) fn get_match(&self, node: &Node, source_code: &str, recursive: bool) -> Option<Match> {
    if let Some(m) = self
      .get_matches(node, source_code.to_string(), recursive, None, None)
      .first()
    {
      return Some(m.clone());
    }
    None
  }

  /// Applies the pattern upon the given `node`, and gets all the matches
  pub(crate) fn get_matches(
    &self, node: &Node, source_code: String, recursive: bool, replace_node: Option<String>,
    replace_node_idx: Option<u8>,
  ) -> Vec<Match> {
    let code_str = source_code.as_bytes();
    match self {
      CompiledCGPattern::Q(query) => get_all_matches_for_query(
        node,
        source_code,
        query,
        recursive,
        replace_node,
        replace_node_idx,
      ),
      CompiledCGPattern::R(regex) => {
        get_all_matches_for_regex(node, source_code, regex, recursive, replace_node)
      }
      CompiledCGPattern::M(meta_syntax) => {
        let matches = get_all_matches_for_metasyntax(node, code_str, meta_syntax, recursive);
        matches.0
      }
    }
  }
}<|MERGE_RESOLUTION|>--- conflicted
+++ resolved
@@ -54,18 +54,17 @@
     Regex::new(_val)
   }
 
-<<<<<<< HEAD
   pub(crate) fn extract_dyn(&self) -> MetaSyntax {
     let mut _val = &self.pattern()[REGEX_QUERY_PREFIX.len()..];
     MetaSyntax(_val.to_string())
-=======
+
   pub(crate) fn pattern_type(&self) -> PatternType {
     match self.0.as_str() {
       pattern if pattern.starts_with("rgx") => PatternType::Regex,
       pattern if pattern.trim().starts_with('(') => PatternType::Tsq,
       _ => PatternType::Unknown,
     }
->>>>>>> e636f1b9
+
   }
 }
 
