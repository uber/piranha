/*
 Copyright (c) 2023 Uber Technologies, Inc.

 <p>Licensed under the Apache License, Version 2.0 (the "License"); you may not use this file
 except in compliance with the License. You may obtain a copy of the License at
 <p>http://www.apache.org/licenses/LICENSE-2.0

 <p>Unless required by applicable law or agreed to in writing, software distributed under the
 License is distributed on an "AS IS" BASIS, WITHOUT WARRANTIES OR CONDITIONS OF ANY KIND, either
 express or implied. See the License for the specific language governing permissions and
 limitations under the License.
*/

use std::{path::PathBuf, str::FromStr};

use getset::Getters;
use serde_derive::Deserialize;
use tree_sitter::{Parser, Query};

use crate::utilities::parse_toml;

use super::{
  default_configs::{
<<<<<<< HEAD
    default_language, GO, JAVA, JAVA_CS, KOTLIN, PYTHON, SCALA, STRINGS, SWIFT, THRIFT, TSX,
    TS_SCHEME, TYPESCRIPT, RUBY,
=======
    default_language, GO, JAVA, JAVA_CS, KOTLIN, PYTHON, RUBY, SCALA, STRINGS, SWIFT, THRIFT, TSX,
    TS_SCHEME, TYPESCRIPT,
>>>>>>> 7b226ee7
  },
  outgoing_edges::Edges,
  rule::Rules,
  scopes::{ScopeConfig, ScopeGenerator},
};

#[derive(Debug, Clone, Getters, PartialEq)]
pub struct PiranhaLanguage {
  /// The extension of the language FIXME: - https://github.com/uber/piranha/issues/365
  #[get = "pub"]
  extension: String,
  /// the language (enum)
  #[get = "pub"]
  supported_language: SupportedLanguage,
  /// the language (As tree sitter model)
  #[get = "pub"]
  language: tree_sitter::Language,
  /// Built-in rules for the language
  #[get = "pub(crate)"]
  rules: Option<Rules>,
  /// Built-in edges for the language
  #[get = "pub(crate)"]
  edges: Option<Edges>,
  /// Scope configurations for the language
  #[get = "pub(crate)"]
  scopes: Vec<ScopeGenerator>,
  /// The node kinds to be considered when searching for comments
  #[get = "pub"]
  comment_nodes: Vec<String>,
}

#[derive(Deserialize, Debug, Clone, PartialEq, Default)]
pub enum SupportedLanguage {
  #[default]
  Java,
  Kotlin,
  Go,
  Swift,
  Ts,
  Tsx,
  Python,
  Thrift,
  Strings,
  TsScheme,
  Scala,
  Ruby,
}

impl PiranhaLanguage {
  pub fn create_query(&self, query_str: String) -> Query {
    let query = Query::new(self.language, query_str.as_str());
    if let Ok(q) = query {
      return q;
    }
    panic!(
      "Could not parse the query : {:?} {:?}",
      query_str,
      query.err()
    );
  }

  pub fn parser(&self) -> Parser {
    let mut parser = Parser::new();
    parser
      .set_language(self.language)
      .expect("Could not set the language for the parser.");
    parser
  }

  pub(crate) fn can_parse(&self, path: &PathBuf) -> bool {
    path
      .extension()
      .and_then(|e| e.to_str().filter(|x| x.eq(&self.extension())))
      .is_some()
  }

  #[cfg(test)]
  pub(crate) fn set_scopes(&mut self, scopes: Vec<ScopeGenerator>) {
    self.scopes = scopes;
  }
}

impl Default for PiranhaLanguage {
  fn default() -> Self {
    PiranhaLanguage::from(default_language().as_str())
  }
}

impl From<&str> for PiranhaLanguage {
  fn from(language: &str) -> Self {
    PiranhaLanguage::from_str(language).unwrap()
  }
}

impl std::str::FromStr for PiranhaLanguage {
  type Err = &'static str;
  /// This method is leveraged by `clap` to parse the command line
  /// argument into PiranhaLanguage
  fn from_str(language: &str) -> Result<Self, Self::Err> {
    match language {
      JAVA => {
        let rules: Rules = parse_toml(include_str!("../cleanup_rules/java/rules.toml"));
        let edges: Edges = parse_toml(include_str!("../cleanup_rules/java/edges.toml"));
        Ok(Self {
          extension: language.to_string(),
          supported_language: SupportedLanguage::Java,
          language: tree_sitter_java::language(),
          rules: Some(rules),
          edges: Some(edges),
          scopes: parse_toml::<ScopeConfig>(include_str!(
            "../cleanup_rules/java/scope_config.toml"
          ))
          .scopes()
          .to_vec(),
          comment_nodes: vec!["line_comment".to_string(), "block_comment".to_string()],
        })
      }
      JAVA_CS => {
        let rules: Rules = parse_toml(include_str!("../cleanup_rules/java_cs/rules.toml"));
        let edges: Edges = parse_toml(include_str!("../cleanup_rules/java_cs/edges.toml"));
        Ok(Self {
          extension: language.to_string(),
          supported_language: SupportedLanguage::Java,
          language: tree_sitter_java::language(),
          rules: Some(rules),
          edges: Some(edges),
          scopes: parse_toml::<ScopeConfig>(include_str!(
            "../cleanup_rules/java_cs/scope_config.toml"
          ))
          .scopes()
          .to_vec(),
          comment_nodes: vec!["line_comment".to_string(), "block_comment".to_string()],
        })
      }
      GO => {
        let rules: Rules = parse_toml(include_str!("../cleanup_rules/go/rules.toml"));
        let edges: Edges = parse_toml(include_str!("../cleanup_rules/go/edges.toml"));
        Ok(PiranhaLanguage {
          extension: language.to_string(),
          supported_language: SupportedLanguage::Go,
          language: tree_sitter_go::language(),
          rules: Some(rules),
          edges: Some(edges),
          scopes: parse_toml::<ScopeConfig>(include_str!("../cleanup_rules/go/scope_config.toml"))
            .scopes()
            .to_vec(),
          comment_nodes: vec!["comment".to_string()],
        })
      }
      KOTLIN => {
        let rules: Rules = parse_toml(include_str!("../cleanup_rules/kt/rules.toml"));
        let edges: Edges = parse_toml(include_str!("../cleanup_rules/kt/edges.toml"));
        Ok(PiranhaLanguage {
          extension: language.to_string(),
          supported_language: SupportedLanguage::Kotlin,
          language: tree_sitter_kotlin::language(),
          rules: Some(rules),
          edges: Some(edges),
          scopes: parse_toml::<ScopeConfig>(include_str!("../cleanup_rules/kt/scope_config.toml"))
            .scopes()
            .to_vec(),
          comment_nodes: vec![
            "comment".to_string(),
            "line_comment".to_string(),
            "multiline_comment".to_string(),
          ],
        })
      }
      PYTHON => Ok(PiranhaLanguage {
        extension: language.to_string(),
        supported_language: SupportedLanguage::Python,
        language: tree_sitter_python::language(),
        rules: None,
        edges: None,
        scopes: vec![],
        comment_nodes: vec![],
      }),
      SWIFT => {
        let rules: Rules = parse_toml(include_str!("../cleanup_rules/swift/rules.toml"));
        let edges: Edges = parse_toml(include_str!("../cleanup_rules/swift/edges.toml"));
        Ok(PiranhaLanguage {
          extension: language.to_string(),
          supported_language: SupportedLanguage::Swift,
          language: tree_sitter_swift::language(),
          scopes: parse_toml::<ScopeConfig>(include_str!(
            "../cleanup_rules/swift/scope_config.toml"
          ))
          .scopes()
          .to_vec(),
          comment_nodes: vec!["comment".to_string(), "multiline_comment".to_string()],
          rules: Some(rules),
          edges: Some(edges),
        })
      }
      TYPESCRIPT => Ok(PiranhaLanguage {
        extension: language.to_string(),
        supported_language: SupportedLanguage::Ts,
        language: tree_sitter_typescript::language_typescript(),
        rules: None,
        edges: None,
        scopes: vec![],
        comment_nodes: vec![],
      }),
      TSX => Ok(PiranhaLanguage {
        extension: language.to_string(),
        supported_language: SupportedLanguage::Tsx,
        language: tree_sitter_typescript::language_tsx(),
        rules: None,
        edges: None,
        scopes: vec![],
        comment_nodes: vec![],
      }),
      THRIFT => Ok(PiranhaLanguage {
        extension: language.to_string(),
        supported_language: SupportedLanguage::Thrift,
        language: tree_sitter_thrift::language(),
        rules: None,
        edges: None,
        scopes: vec![],
        comment_nodes: vec![],
      }),
      STRINGS => Ok(PiranhaLanguage {
        extension: language.to_string(),
        supported_language: SupportedLanguage::Strings,
        language: tree_sitter_strings::language(),
        rules: None,
        edges: None,
        scopes: vec![],
        comment_nodes: vec![],
      }),
      TS_SCHEME => Ok(PiranhaLanguage {
        extension: language.to_string(),
        supported_language: SupportedLanguage::TsScheme,
        language: tree_sitter_query::language(),
        rules: None,
        edges: None,
        scopes: vec![],
        comment_nodes: vec![],
      }),
      SCALA => Ok(PiranhaLanguage {
        extension: language.to_string(),
        supported_language: SupportedLanguage::Scala,
        language: tree_sitter_scala::language(),
        rules: None,
        edges: None,
        scopes: parse_toml::<ScopeConfig>(include_str!("../cleanup_rules/scala/scope_config.toml"))
          .scopes()
          .to_vec(),
        comment_nodes: vec![],
      }),
      RUBY => {
        let ruby_rules: Rules = parse_toml(include_str!("../cleanup_rules/ruby/rules.toml"));
        let ruby_edges: Edges = parse_toml(include_str!("../cleanup_rules/ruby/edges.toml"));
        Ok(PiranhaLanguage {
          extension: language.to_string(),
          supported_language: SupportedLanguage::Ruby,
          language: tree_sitter_ruby::language(),
          scopes: parse_toml::<ScopeConfig>(include_str!(
            "../cleanup_rules/ruby/scope_config.toml"
          ))
          .scopes()
<<<<<<< HEAD
          .to_vec(),          
=======
          .to_vec(),
>>>>>>> 7b226ee7
          comment_nodes: vec![],
          rules: Some(ruby_rules),
          edges: Some(ruby_edges),
        })
<<<<<<< HEAD
      }     
=======
      }
>>>>>>> 7b226ee7
      _ => Err("Language not supported"),
    }
  }
}<|MERGE_RESOLUTION|>--- conflicted
+++ resolved
@@ -21,13 +21,8 @@
 
 use super::{
   default_configs::{
-<<<<<<< HEAD
-    default_language, GO, JAVA, JAVA_CS, KOTLIN, PYTHON, SCALA, STRINGS, SWIFT, THRIFT, TSX,
-    TS_SCHEME, TYPESCRIPT, RUBY,
-=======
     default_language, GO, JAVA, JAVA_CS, KOTLIN, PYTHON, RUBY, SCALA, STRINGS, SWIFT, THRIFT, TSX,
     TS_SCHEME, TYPESCRIPT,
->>>>>>> 7b226ee7
   },
   outgoing_edges::Edges,
   rule::Rules,
@@ -289,20 +284,12 @@
             "../cleanup_rules/ruby/scope_config.toml"
           ))
           .scopes()
-<<<<<<< HEAD
-          .to_vec(),          
-=======
-          .to_vec(),
->>>>>>> 7b226ee7
+          .to_vec(),
           comment_nodes: vec![],
           rules: Some(ruby_rules),
           edges: Some(ruby_edges),
         })
-<<<<<<< HEAD
-      }     
-=======
-      }
->>>>>>> 7b226ee7
+      }
       _ => Err("Language not supported"),
     }
   }
