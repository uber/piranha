--- conflicted
+++ resolved
@@ -25,18 +25,12 @@
 use tree_sitter::Query;
 
 use crate::{
-<<<<<<< HEAD
   models::piranha_arguments::{PiranhaArguments, PiranhaArgumentsBuilder},
   models::{
     rule_graph::{RuleGraph, RuleGraphBuilder},
     scopes::ScopeQueryGenerator,
   },
   utilities::{read_file, read_toml, tree_sitter_utilities::TSQuery, MapOfVec},
-=======
-  models::piranha_arguments::PiranhaArguments,
-  models::scopes::ScopeQueryGenerator,
-  utilities::{read_file, MapOfVec},
->>>>>>> 82f62df8
 };
 
 use super::{language::PiranhaLanguage, rule::InstantiatedRule};
@@ -89,53 +83,8 @@
   pub(crate) fn query(&mut self, query_str: &TSQuery) -> &Query {
     self
       .rule_query_cache
-<<<<<<< HEAD
       .entry(query_str.0.to_string())
-      .or_insert_with(|| {
-        self
-          .piranha_args
-          .language()
-          .create_query(query_str.0.to_string())
-      })
-  }
-
-  /// Get the next rules to be applied grouped by the scope in which they should be performed.
-  pub(crate) fn get_next(
-    &self, rule_name: &String, tag_matches: &HashMap<String, String>,
-  ) -> HashMap<String, Vec<InstantiatedRule>> {
-    // let rule_name = rule.name();
-    let mut next_rules: HashMap<String, Vec<InstantiatedRule>> = HashMap::new();
-    // Iterate over each entry (Edge) in the adjacency list corresponding to `rule_name`
-    for (scope, to_rule) in self.rule_graph.get_neighbors(rule_name) {
-      let to_rule_name = &self.rule_graph().get_rule_named(&to_rule).unwrap();
-      // If the to_rule_name is a dummy rule, skip it and rather return it's next rules.
-      if to_rule_name.is_dummy_rule() {
-        // Call this method recursively on the dummy node
-        for (next_next_rules_scope, next_next_rules) in
-          self.get_next(to_rule_name.name(), tag_matches)
-        {
-          for next_next_rule in next_next_rules {
-            // Group the next rules based on the scope
-            next_rules.collect(String::from(&next_next_rules_scope), next_next_rule)
-          }
-        }
-      } else {
-        // Group the next rules based on the scope
-        next_rules.collect(
-          String::from(&scope),
-          InstantiatedRule::new(to_rule_name, tag_matches),
-        );
-      }
-    }
-    // Add empty entry, incase no next rule was found for a particular scope
-    for scope in [PARENT, GLOBAL] {
-      next_rules.entry(scope.to_string()).or_default();
-    }
-    next_rules
-=======
-      .entry(query_str.to_string())
-      .or_insert_with(|| self.language.create_query(query_str.to_string()))
->>>>>>> 82f62df8
+      .or_insert_with(|| self.language.create_query(query_str.0.to_string()))
   }
 
   // For the given scope level, get the ScopeQueryGenerator from the `scope_config.toml` file
