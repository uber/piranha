/*
 Copyright (c) 2022 Uber Technologies, Inc.

 <p>Licensed under the Apache License, Version 2.0 (the "License"); you may not use this file
 except in compliance with the License. You may obtain a copy of the License at
 <p>http://www.apache.org/licenses/LICENSE-2.0

 <p>Unless required by applicable law or agreed to in writing, software distributed under the
 License is distributed on an "AS IS" BASIS, WITHOUT WARRANTIES OR CONDITIONS OF ANY KIND, either
 express or implied. See the License for the specific language governing permissions and
 limitations under the License.
*/

use std::collections::HashMap;

use crate::utilities::tree_sitter_utilities::TSQuery;

use super::{
  constraint::Constraint, language::PiranhaLanguage, outgoing_edges::OutgoingEdges, rule::Rule,
  rule_graph::RuleGraph,
};

pub const JAVA: &str = "java";
pub const KOTLIN: &str = "kt";
pub const GO: &str = "go";
pub const PYTHON: &str = "py";
pub const SWIFT: &str = "swift";
pub const TYPESCRIPT: &str = "ts";
pub const TSX: &str = "tsx";

pub fn default_number_of_ancestors_in_parent_scope() -> u8 {
  4
}

pub fn default_language() -> String {
  JAVA.to_string()
}

pub fn default_substitutions() -> Vec<(String, String)> {
  vec![]
}

pub fn default_delete_file_if_empty() -> bool {
  true
}

pub fn default_cleanup_comments_buffer() -> usize {
  2
}

pub fn default_cleanup_comments() -> bool {
  false
}

pub fn default_global_tag_prefix() -> String {
  "GLOBAL_TAG.".to_string()
}

pub fn default_dry_run() -> bool {
  false
}

pub fn default_path_to_codebase() -> String {
  String::new()
}

pub fn default_name_of_piranha_argument_toml() -> String {
  "piranha_arguments.toml".to_string()
}

pub fn default_path_to_configurations() -> String {
  String::new()
}

pub fn default_path_to_output_summaries() -> Option<String> {
  None
}

pub fn default_piranha_language() -> PiranhaLanguage {
  PiranhaLanguage::default()
}

pub fn default_delete_consecutive_new_lines() -> bool {
  false
}

pub(crate) fn default_query() -> TSQuery {
  TSQuery(String::new())
}

pub fn default_replace_node() -> String {
  String::new()
}

pub fn default_replace() -> String {
  String::new()
}

pub fn default_rule_graph_map() -> HashMap<String, Vec<(String, String)>> {
  HashMap::new()
}

pub(crate) fn default_holes() -> Vec<String> {
  Vec::new()
}

pub(crate) fn default_groups() -> Vec<String> {
  Vec::new()
}

pub(crate) fn default_constraints() -> Vec<Constraint> {
  Vec::new()
}

<<<<<<< HEAD
pub(crate) fn default_queries() -> Vec<TSQuery> {
=======
pub(crate) fn default_rules() -> Vec<Rule> {
  Vec::new()
}

pub(crate) fn default_edges() -> Vec<OutgoingEdges> {
  vec![]
}

pub(crate) fn default_queries() -> Vec<String> {
>>>>>>> 3663a2c2
  Vec::new()
}

pub(crate) fn default_matcher() -> TSQuery {
  TSQuery(String::new())
}

pub(crate) fn default_rule_name() -> String {
  String::new()
}

pub(crate) fn default_rule_graph() -> RuleGraph {
  RuleGraph::default()
}<|MERGE_RESOLUTION|>--- conflicted
+++ resolved
@@ -13,12 +13,11 @@
 
 use std::collections::HashMap;
 
-use crate::utilities::tree_sitter_utilities::TSQuery;
-
 use super::{
   constraint::Constraint, language::PiranhaLanguage, outgoing_edges::OutgoingEdges, rule::Rule,
   rule_graph::RuleGraph,
 };
+use crate::utilities::tree_sitter_utilities::TSQuery;
 
 pub const JAVA: &str = "java";
 pub const KOTLIN: &str = "kt";
@@ -112,9 +111,6 @@
   Vec::new()
 }
 
-<<<<<<< HEAD
-pub(crate) fn default_queries() -> Vec<TSQuery> {
-=======
 pub(crate) fn default_rules() -> Vec<Rule> {
   Vec::new()
 }
@@ -123,8 +119,7 @@
   vec![]
 }
 
-pub(crate) fn default_queries() -> Vec<String> {
->>>>>>> 3663a2c2
+pub(crate) fn default_queries() -> Vec<TSQuery> {
   Vec::new()
 }
 
