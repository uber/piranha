/*
Copyright (c) 2023 Uber Technologies, Inc.

 <p>Licensed under the Apache License, Version 2.0 (the "License"); you may not use this file
 except in compliance with the License. You may obtain a copy of the License at
 <p>http://www.apache.org/licenses/LICENSE-2.0

 <p>Unless required by applicable law or agreed to in writing, software distributed under the
 License is distributed on an "AS IS" BASIS, WITHOUT WARRANTIES OR CONDITIONS OF ANY KIND, either
 express or implied. See the License for the specific language governing permissions and
 limitations under the License.
*/

use super::{
  default_configs::{
    default_allow_dirty_ast, default_cleanup_comments, default_cleanup_comments_buffer,
    default_code_snippet, default_delete_consecutive_new_lines, default_delete_file_if_empty,
    default_dry_run, default_exclude, default_global_tag_prefix, default_graph_validation,
    default_include, default_number_of_ancestors_in_parent_scope, default_path_to_configurations,
    default_path_to_output_summaries, default_paths_to_codebase, default_piranha_language,
<<<<<<< HEAD
    default_rule_graph, default_substitutions, GO, JAVA, KOTLIN, PYTHON, SWIFT, TSX, TYPESCRIPT,RUBY,
=======
    default_rule_graph, default_substitutions, GO, JAVA, KOTLIN, PYTHON, RUBY, SWIFT, TSX,
    TYPESCRIPT,
>>>>>>> 7b226ee7
  },
  language::PiranhaLanguage,
  rule_graph::{read_user_config_files, RuleGraph, RuleGraphBuilder},
  source_code_unit::SourceCodeUnit,
};
use crate::utilities::{parse_glob_pattern, parse_key_val};
use clap::builder::TypedValueParser;
use clap::Parser;
use derive_builder::Builder;
use getset::{CopyGetters, Getters};
use glob::Pattern;
use itertools::Itertools;
use log::{info, warn};
use pyo3::{
  prelude::{pyclass, pymethods},
  types::PyDict,
};
use regex::Regex;

use crate::models::default_configs::default_experiment_dyn;
use crate::models::Validator;
use std::collections::HashMap;

/// A refactoring tool that eliminates dead code related to stale feature flags
#[derive(Clone, Getters, CopyGetters, Debug, Parser, Builder)]
#[clap(name = "Piranha")]
#[pyclass]
#[builder(build_fn(name = "create"))]
pub struct PiranhaArguments {
  /// Path to source code folder or file
  #[get = "pub"]
  #[builder(default = "default_paths_to_codebase()")]
  #[clap(short = 'c', long, num_args = 0.., required = true)]
  paths_to_codebase: Vec<String>,

  /// Paths to include (as glob patterns)
  #[get = "pub"]
  #[builder(default = "default_include()")]
  #[clap(long, value_parser = parse_glob_pattern, num_args = 0.., required=false)]
  include: Vec<Pattern>,

  /// Paths to exclude (as glob patterns)
  #[get = "pub"]
  #[builder(default = "default_exclude()")]
  #[clap(long, value_parser = parse_glob_pattern, num_args = 0.., required=false)]
  exclude: Vec<Pattern>,

  /// Code snippet to transform
  #[get = "pub"]
  #[builder(default = "default_code_snippet()")]
  #[clap(short = 't', long, default_value_t = default_code_snippet())]
  code_snippet: String,

  /// These substitutions instantiate the initial set of rules.
  /// Usage : -s stale_flag_name=SOME_FLAG -s namespace=SOME_NS1
  #[builder(default = "default_substitutions()")]
  #[clap(short = 's', value_parser = parse_key_val)]
  substitutions: Vec<(String, String)>,

  /// Directory containing the configuration files -  `rules.toml` and  `edges.toml` (optional)
  #[get = "pub"]
  #[builder(default = "default_path_to_configurations()")]
  #[clap(short = 'f', long)]
  path_to_configurations: String,

  /// Path to output summary json file
  #[get = "pub"]
  #[builder(default = "default_path_to_output_summaries()")]
  #[clap(short = 'j', long)]
  path_to_output_summary: Option<String>,
  /// The target language
  #[get = "pub"]
  #[builder(default = "default_piranha_language()")]
  #[clap(short = 'l', value_parser = clap::builder::PossibleValuesParser::new([JAVA, SWIFT, PYTHON, KOTLIN, GO, TSX, TYPESCRIPT, RUBY])
  .map(|s| s.parse::<PiranhaLanguage>().unwrap()))]
  language: PiranhaLanguage,

  /// User option that determines whether an empty file will be deleted
  #[get = "pub"]
  #[builder(default = "default_delete_file_if_empty()")]
  #[clap(long, default_value_t = default_delete_file_if_empty())]
  delete_file_if_empty: bool,

  /// Replaces consecutive `\n`s  with a `\n`
  #[get = "pub"]
  #[builder(default = "default_delete_consecutive_new_lines()")]
  #[clap(long, default_value_t = default_delete_consecutive_new_lines())]
  delete_consecutive_new_lines: bool,

  /// the prefix used for global tag names
  #[get = "pub"]
  #[builder(default = "default_global_tag_prefix()")]
  #[clap(long, default_value_t = default_global_tag_prefix())]
  global_tag_prefix: String,

  /// The number of ancestors considered when `PARENT` rules
  #[get = "pub"]
  #[builder(default = "default_number_of_ancestors_in_parent_scope()")]
  #[clap(long, default_value_t = default_number_of_ancestors_in_parent_scope())]
  number_of_ancestors_in_parent_scope: u8,
  /// The number of lines to consider for cleaning up the comments
  #[get = "pub"]
  #[builder(default = "default_cleanup_comments_buffer()")]
  #[clap(long, default_value_t = default_cleanup_comments_buffer())]
  cleanup_comments_buffer: i32,

  /// Enables deletion of associated comments
  #[get = "pub"]
  #[builder(default = "default_cleanup_comments()")]
  #[clap(long, default_value_t = default_cleanup_comments())]
  cleanup_comments: bool,

  /// Disables in-place rewriting of code
  #[get = "pub"]
  #[builder(default = "default_dry_run()")]
  #[clap(long, default_value_t = false)]
  dry_run: bool,

  // A graph that captures the flow amongst the rules
  #[get = "pub"]
  #[builder(default = "default_rule_graph()")]
  #[clap(skip)]
  rule_graph: RuleGraph,

  /// Allows syntax errors in the input source code
  #[get = "pub"]
  #[builder(default = "default_allow_dirty_ast()")]
  #[clap(long, default_value_t = default_allow_dirty_ast())]
  allow_dirty_ast: bool,

  /// To validate a graph
  #[get = "pub"]
  #[builder(default = "default_graph_validation()")]
  #[clap(long, default_value_t = default_graph_validation())]
  should_validate: bool,

  /// To validate a graph
  #[get = "pub"]
  #[builder(default = "default_experiment_dyn()")]
  #[clap(long, default_value_t = default_experiment_dyn())]
  experiment_dyn: bool,
}

impl Default for PiranhaArguments {
  fn default() -> Self {
    PiranhaArgumentsBuilder::default().build()
  }
}

#[pymethods]
impl PiranhaArguments {
  /// Constructs PiranhaArguments
  ///
  /// # Arguments:
  /// * language: Target language
  /// * substitutions : Substitutions to instantiate the initial set of feature flag rules
  /// * path_to_configuration: Path to the directory that contains - `piranha_arguments.toml`, `rules.toml` and optionally `edges.toml`
  /// * rule_graph: the graph constructed via the RuleGraph DSL
  /// * path_to_codebase: Path to the root of the code base that Piranha will update
  /// * code_snippet: Input code snippet to transform
  /// * dry_run (bool) : Disables in-place rewriting of code
  /// * cleanup_comments (bool) : Enables deletion of associated comments
  /// * cleanup_comments_buffer (usize): The number of lines to consider for cleaning up the comments
  /// * number_of_ancestors_in_parent_scope (usize): The number of ancestors considered when `PARENT` rules
  /// * delete_consecutive_new_lines (bool) : Replaces consecutive `\n`s  with a `\n`
  /// * global_tag_prefix (string): the prefix for global tags
  /// * delete_file_if_empty (bool): User option that determines whether an empty file will be deleted
  /// * path_to_output_summary : Path to the file where the Piranha output summary should be persisted
  /// * allow_dirty_ast : Allows syntax errors in the input source code
  /// Returns PiranhaArgument.
  #[new]
  fn py_new(
    language: String, paths_to_codebase: Option<Vec<String>>, include: Option<Vec<String>>,
    exclude: Option<Vec<String>>, substitutions: Option<&PyDict>,
    path_to_configurations: Option<String>, rule_graph: Option<RuleGraph>,
    code_snippet: Option<String>, dry_run: Option<bool>, cleanup_comments: Option<bool>,
    cleanup_comments_buffer: Option<i32>, number_of_ancestors_in_parent_scope: Option<u8>,
    delete_consecutive_new_lines: Option<bool>, global_tag_prefix: Option<String>,
    delete_file_if_empty: Option<bool>, path_to_output_summary: Option<String>,
    allow_dirty_ast: Option<bool>, should_validate: Option<bool>, experiment_dyn: Option<bool>,
  ) -> Self {
    let subs = substitutions.map_or(vec![], |s| {
      s.iter()
        .map(|(k, v)| (k.to_string(), v.to_string()))
        .collect_vec()
    });

    let rg = rule_graph.unwrap_or_else(|| RuleGraphBuilder::default().build());
    PiranhaArgumentsBuilder::default()
      .paths_to_codebase(paths_to_codebase.unwrap_or_else(default_paths_to_codebase))
      .include(
        include
          .unwrap_or_default()
          .iter()
          .map(|x| Pattern::new(x).unwrap())
          .collect_vec(),
      )
      .exclude(
        exclude
          .unwrap_or_default()
          .iter()
          .map(|x| Pattern::new(x).unwrap())
          .collect_vec(),
      )
      .path_to_configurations(path_to_configurations.unwrap_or_else(default_path_to_configurations))
      .rule_graph(rg)
      .code_snippet(code_snippet.unwrap_or_else(default_code_snippet))
      .language(PiranhaLanguage::from(language.as_str()))
      .substitutions(subs)
      .dry_run(dry_run.unwrap_or_else(default_dry_run))
      .cleanup_comments(cleanup_comments.unwrap_or_else(default_cleanup_comments))
      .cleanup_comments_buffer(
        cleanup_comments_buffer.unwrap_or_else(default_cleanup_comments_buffer),
      )
      .number_of_ancestors_in_parent_scope(
        number_of_ancestors_in_parent_scope
          .unwrap_or_else(default_number_of_ancestors_in_parent_scope),
      )
      .delete_consecutive_new_lines(
        delete_consecutive_new_lines.unwrap_or_else(default_delete_consecutive_new_lines),
      )
      .global_tag_prefix(global_tag_prefix.unwrap_or_else(default_global_tag_prefix))
      .delete_file_if_empty(delete_file_if_empty.unwrap_or_else(default_delete_file_if_empty))
      .path_to_output_summary(path_to_output_summary)
      .allow_dirty_ast(allow_dirty_ast.unwrap_or_else(default_allow_dirty_ast))
      .should_validate(should_validate.unwrap_or_else(default_graph_validation))
      .experiment_dyn(experiment_dyn.unwrap_or_else(default_experiment_dyn))
      .build()
  }

  fn __repr__(&self) -> String {
    format!("{:?}", self)
  }

  fn __str__(&self) -> String {
    self.__repr__()
  }
}

impl PiranhaArguments {
  pub fn get_language(&self) -> String {
    self.language.extension().to_string()
  }

  pub fn from_cli() -> Self {
    let p = PiranhaArguments::parse();
    PiranhaArgumentsBuilder::default()
      .paths_to_codebase(p.paths_to_codebase().clone())
      .substitutions(p.substitutions.clone())
      .language(p.language().clone())
      .path_to_configurations(p.path_to_configurations().to_string())
      .path_to_output_summary(p.path_to_output_summary().clone())
      .delete_file_if_empty(*p.delete_file_if_empty())
      .delete_consecutive_new_lines(*p.delete_consecutive_new_lines())
      .global_tag_prefix(p.global_tag_prefix().to_string())
      .number_of_ancestors_in_parent_scope(*p.number_of_ancestors_in_parent_scope())
      .cleanup_comments_buffer(*p.cleanup_comments_buffer())
      .cleanup_comments(*p.cleanup_comments())
      .dry_run(*p.dry_run())
      .experiment_dyn(default_experiment_dyn())
      .build()
  }

  pub(crate) fn input_substitutions(&self) -> HashMap<String, String> {
    self.substitutions.iter().cloned().collect()
  }
}

impl PiranhaArgumentsBuilder {
  /// Builds PiranhaArguments from PiranhaBuilder
  /// * create PiranhaArgument from the builder
  /// * parse `piranha_arguments.toml` (if it exists)
  /// * merge the two PiranhaArguments
  pub fn build(&mut self) -> PiranhaArguments {
    let _arg: PiranhaArguments = self.create().unwrap();

    // This code is for a feature flag
    let piranha_language = self.language.clone();
    if piranha_language
      .filter(|x| {
        x.extension() == ".java" && self.experiment_dyn.unwrap_or(default_experiment_dyn())
      })
      .is_some()
    {
      self.language = Option::from(PiranhaLanguage::from("java_cs"));
    }
    // Ends here

    if let Err(e) = _arg.validate() {
      panic!("{}", e);
    };

    let mut _arg = self.create().unwrap();

    let rule_graph = get_rule_graph(&_arg);
    _arg = PiranhaArguments { rule_graph, .._arg };
    #[rustfmt::skip]
    info!( "Number of rules and edges loaded : {:?}", _arg.rule_graph().get_number_of_rules_and_edges());
    _arg
  }
}

/// Gets rule graph for PiranhaArguments
///   * Loads the language specific graphs
///   * Merges these with the user defined graphs
/// Returns this merged graph
fn get_rule_graph(_arg: &PiranhaArguments) -> RuleGraph {
  // Get the built-in rule -graph for the language
  let piranha_language = _arg.language();

  let built_in_rules = RuleGraphBuilder::default()
    .edges(piranha_language.edges().clone().unwrap_or_default().edges)
    .rules(piranha_language.rules().clone().unwrap_or_default().rules)
    .build();

  // TODO: Move to `PiranhaArgumentBuilder`'s _validate - https://github.com/uber/piranha/issues/387
  // Get the user-defined rule graph (if any) via the Python/Rust API
  let mut user_defined_rules: RuleGraph = _arg.rule_graph().clone();
  // In the scenario when rules/edges are passed as toml files
  if !_arg.path_to_configurations().is_empty() {
    user_defined_rules = read_user_config_files(_arg.path_to_configurations());
  }

  if user_defined_rules.graph().is_empty() {
    warn!("NO RULES PROVIDED. Please provide rules via the RuleGraph API or as toml files");
  }

  built_in_rules.merge(&user_defined_rules)
}

impl Validator for PiranhaArguments {
  fn validate(&self) -> Result<(), String> {
    let _arg: PiranhaArguments = self.clone();
    if _arg.code_snippet().is_empty() && _arg.paths_to_codebase().is_empty() {
      return Err(
        "Invalid Piranha Argument. Missing `path_to_codebase` or `code_snippet`.
      Please specify the `path_to_codebase` or `code_snippet` when creating PiranhaArgument !!!"
          .to_string(),
      );
    }
    if !_arg.code_snippet().is_empty() && !_arg.paths_to_codebase().is_empty() {
      return Err(
        "Invalid Piranha arguments. Please either specify the `path_to_codebase` or the `code_snippet`. Not Both."
            .to_string(),
      );
    }
    if self.should_validate {
      self
        .rule_graph
        .analyze_and_panic(&self.input_substitutions());
    }
    Ok(())
  }
}

#[cfg(test)]
#[path = "unit_tests/piranha_arguments_test.rs"]
mod piranha_arguments_test;

// Implements instance methods related to applying the user options provided in  piranha arguments
impl SourceCodeUnit {
  /// Replaces three consecutive newline characters with two
  pub(crate) fn perform_delete_consecutive_new_lines(&mut self) {
    if *self.piranha_arguments().delete_consecutive_new_lines() {
      let regex = Regex::new(r"\n(\s*\n)+(\s*\n)").unwrap();
      let x = &regex.replace_all(self.code(), "\n${2}").into_owned();
      self.set_code(x.clone());
    }
  }

  /// Writes the current contents of `code` to the file system and deletes a file if empty.
  pub(crate) fn persist(&self) {
    if *self.piranha_arguments().dry_run() {
      return;
    }
    if self.code().as_str().is_empty() && *self.piranha_arguments().delete_file_if_empty() {
      std::fs::remove_file(self.path()).expect("Unable to Delete file");
      return;
    }
    std::fs::write(self.path(), self.code()).expect("Unable to Write file");
  }
}<|MERGE_RESOLUTION|>--- conflicted
+++ resolved
@@ -18,12 +18,8 @@
     default_dry_run, default_exclude, default_global_tag_prefix, default_graph_validation,
     default_include, default_number_of_ancestors_in_parent_scope, default_path_to_configurations,
     default_path_to_output_summaries, default_paths_to_codebase, default_piranha_language,
-<<<<<<< HEAD
-    default_rule_graph, default_substitutions, GO, JAVA, KOTLIN, PYTHON, SWIFT, TSX, TYPESCRIPT,RUBY,
-=======
     default_rule_graph, default_substitutions, GO, JAVA, KOTLIN, PYTHON, RUBY, SWIFT, TSX,
     TYPESCRIPT,
->>>>>>> 7b226ee7
   },
   language::PiranhaLanguage,
   rule_graph::{read_user_config_files, RuleGraph, RuleGraphBuilder},
