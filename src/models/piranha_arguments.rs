/*
Copyright (c) 2022 Uber Technologies, Inc.

 <p>Licensed under the Apache License, Version 2.0 (the "License"); you may not use this file
 except in compliance with the License. You may obtain a copy of the License at
 <p>http://www.apache.org/licenses/LICENSE-2.0

 <p>Unless required by applicable law or agreed to in writing, software distributed under the
 License is distributed on an "AS IS" BASIS, WITHOUT WARRANTIES OR CONDITIONS OF ANY KIND, either
 express or implied. See the License for the specific language governing permissions and
 limitations under the License.
*/

use super::{
  default_configs::{
    default_cleanup_comments, default_cleanup_comments_buffer,
    default_delete_consecutive_new_lines, default_delete_file_if_empty, default_dry_run,
    default_global_tag_prefix, default_name_of_piranha_argument_toml,
    default_number_of_ancestors_in_parent_scope, default_path_to_codebase,
    default_path_to_configurations, default_path_to_output_summaries, default_piranha_language,
    default_rule_graph, default_substitutions, GO, JAVA, KOTLIN, PYTHON, SWIFT, TSX, TYPESCRIPT,
  },
  language::PiranhaLanguage,
  rule_graph::{read_user_config_files, RuleGraph, RuleGraphBuilder},
};
use crate::utilities::{parse_key_val, read_toml};
use clap::builder::TypedValueParser;
use clap::Parser;
use derive_builder::Builder;
use getset::{CopyGetters, Getters};
use itertools::Itertools;
use log::{info, warn};
use pyo3::{prelude::*, types::PyDict};
use serde_derive::Deserialize;

use std::{collections::HashMap, path::PathBuf};

/// A refactoring tool that eliminates dead code related to stale feature flags
#[derive(Deserialize, Clone, Getters, CopyGetters, Debug, Parser, Builder)]
#[clap(name = "Piranha")]
#[pyclass]
#[builder(build_fn(name = "create"))]
pub struct PiranhaArguments {
  /// Path to source code folder or file
  #[get = "pub"]
  #[builder(default = "default_path_to_codebase()")]
  #[clap(short = 'c', long)]
  #[serde(skip)]
  path_to_codebase: String,

  /// These substitutions instantiate the initial set of rules.
  /// Usage : -s stale_flag_name=SOME_FLAG -s namespace=SOME_NS1
  #[builder(default = "default_substitutions()")]
  #[clap(short = 's',value_parser = parse_key_val)]
  #[serde(default = "default_substitutions")]
  substitutions: Vec<(String, String)>,

  /// Directory containing the configuration files -  `rules.toml` and  `edges.toml` (optional)
  #[get = "pub"]
  #[builder(default = "default_path_to_configurations()")]
  #[clap(short = 'f', long)]
  #[serde(skip)]
  path_to_configurations: String,

  /// Path to output summary json file
  #[get = "pub"]
  #[builder(default = "default_path_to_output_summaries()")]
  #[clap(short = 'j', long)]
  #[serde(skip)]
  path_to_output_summary: Option<String>,
  /// The target language
  #[get = "pub"]
  #[builder(default = "default_piranha_language()")]
  #[clap(short = 'l', value_parser = clap::builder::PossibleValuesParser::new([JAVA, SWIFT, PYTHON, KOTLIN, GO, TSX, TYPESCRIPT])
  .map(|s| s.parse::<PiranhaLanguage>().unwrap()))]
  #[serde(skip)]
  language: PiranhaLanguage,

  /// User option that determines whether an empty file will be deleted
  #[get = "pub"]
  #[builder(default = "default_delete_file_if_empty()")]
  #[clap(long, default_value_t = default_delete_file_if_empty())]
  #[serde(default = "default_delete_file_if_empty")]
  delete_file_if_empty: bool,

  /// Replaces consecutive `\n`s  with a `\n`
  #[get = "pub"]
  #[builder(default = "default_delete_consecutive_new_lines()")]
  #[clap(long, default_value_t = default_delete_consecutive_new_lines())]
  #[serde(default = "default_delete_consecutive_new_lines")]
  delete_consecutive_new_lines: bool,

  /// the prefix used for global tag names
  #[get = "pub"]
  #[builder(default = "default_global_tag_prefix()")]
  #[clap(long, default_value_t = default_global_tag_prefix())]
  #[serde(default = "default_global_tag_prefix")]
  global_tag_prefix: String,

  /// The number of ancestors considered when `PARENT` rules
  #[get = "pub"]
  #[builder(default = "default_number_of_ancestors_in_parent_scope()")]
  #[clap(long, default_value_t = default_number_of_ancestors_in_parent_scope())]
  #[serde(default = "default_number_of_ancestors_in_parent_scope")]
  number_of_ancestors_in_parent_scope: u8,
  /// The number of lines to consider for cleaning up the comments
  #[get = "pub"]
  #[builder(default = "default_cleanup_comments_buffer()")]
  #[clap(long, default_value_t = default_cleanup_comments_buffer())]
  #[serde(default = "default_cleanup_comments_buffer")]
  cleanup_comments_buffer: usize,

  /// Enables deletion of associated comments
  #[get = "pub"]
  #[builder(default = "default_cleanup_comments()")]
  #[clap(long, default_value_t = default_cleanup_comments())]
  #[serde(default = "default_cleanup_comments")]
  cleanup_comments: bool,

  /// Disables in-place rewriting of code
  #[get = "pub"]
  #[builder(default = "default_dry_run()")]
  #[clap(long, default_value_t = false)]
  #[serde(default = "default_dry_run")]
  dry_run: bool,

  // A graph that captures the flow amongst the rules
  #[get = "pub"]
  #[builder(default = "default_rule_graph()")]
  #[clap(skip)]
  #[serde(skip)]
  rule_graph: RuleGraph,
}

impl Default for PiranhaArguments {
  fn default() -> Self {
    PiranhaArgumentsBuilder::default().build()
  }
}

#[pymethods]
impl PiranhaArguments {
  /// Constructs PiranhaArguments
  ///
  /// # Arguments:
  /// * path_to_codebase: Path to the root of the code base that Piranha will update
  /// * path_to_configuration: Path to the directory that contains - `piranha_arguments.toml`, `rules.toml` and optionally `edges.toml`
  /// * language: Target language
  /// * substitutions : Substitutions to instantiate the initial set of feature flag rules
  /// * kw_args: Keyword arguments to capture the following piranha argument options
  ///   * dry_run (bool) : Disables in-place rewriting of code
  ///   * cleanup_comments (bool) : Enables deletion of associated comments
  ///   * cleanup_comments_buffer (usize): The number of lines to consider for cleaning up the comments
  ///   * number_of_ancestors_in_parent_scope (usize): The number of ancestors considered when `PARENT` rules
  ///   * delete_file_if_empty (bool): User option that determines whether an empty file will be deleted
  ///   * delete_consecutive_new_lines (bool) : Replaces consecutive `\n`s  with a `\n`
  /// Returns PiranhaArgument.
  #[new]
  #[args(keyword_arguments = "**")]
  fn py_new(
    path_to_codebase: String, path_to_configurations: String, language: String,
    substitutions: &PyDict, keyword_arguments: Option<&PyDict>,
  ) -> Self {
    let subs = substitutions
      .iter()
      .map(|(k, v)| (k.to_string(), v.to_string()))
      .collect_vec();

    // gets `$arg_name` from `keyword_arguments` else invokes `$default_fn`
    // It also converts this string value to the appropriate data type.
    macro_rules! get_keyword_arg {
      ($arg_name:literal, $default_fn:ident, "bool") => {
        keyword_arguments
          .and_then(|x| x.get_item($arg_name))
          .map_or_else($default_fn, |x| x.is_true().unwrap())
      };
      ($arg_name:literal, $default_fn:ident, "num") => {
        keyword_arguments
          .and_then(|x| x.get_item($arg_name))
          .map_or_else($default_fn, |x| x.to_string().parse().unwrap())
      };
      ($arg_name:literal, $default_fn:ident, "string") => {
        keyword_arguments
          .and_then(|x| x.get_item($arg_name))
          .map_or_else($default_fn, |x| x.to_string())
      };
      ($arg_name:literal, $default_fn:ident, "option") => {
        keyword_arguments
          .and_then(|x| x.get_item($arg_name))
          .map_or_else($default_fn, |x| Some(x.to_string()))
      };
    }

    piranha_arguments! {
      path_to_codebase = path_to_codebase,
      path_to_configurations = path_to_configurations,
      language = PiranhaLanguage::from(language.as_str()),
      substitutions = subs,
      dry_run = get_keyword_arg!("dry_run", default_dry_run, "bool"),
      cleanup_comments = get_keyword_arg!("cleanup_comments", default_cleanup_comments, "bool"),
      cleanup_comments_buffer = get_keyword_arg!(
        "cleanup_comments_buffer",
        default_cleanup_comments_buffer,
        "num"
      ),
      number_of_ancestors_in_parent_scope = get_keyword_arg!(
        "number_of_ancestors_in_parent_scope",
        default_number_of_ancestors_in_parent_scope,
        "num"
      ),
      delete_consecutive_new_lines = get_keyword_arg!(
        "delete_consecutive_new_lines",
        default_delete_consecutive_new_lines,
        "bool"
      ),
      global_tag_prefix = get_keyword_arg!("global_tag_prefix", default_global_tag_prefix, "string"),
      delete_file_if_empty = get_keyword_arg!(
        "delete_file_if_empty",
        default_delete_file_if_empty,
        "bool"
      ),
      path_to_output_summary = get_keyword_arg!(
        "path_to_output_summary",
        default_path_to_output_summaries,
        "option"
      ),
    }
  }
}

impl PiranhaArguments {
  pub fn get_language(&self) -> String {
    self.language.name().to_string()
  }

  pub fn from_cli() -> Self {
    let p = PiranhaArguments::parse();
    piranha_arguments! {
      path_to_codebase = p.path_to_codebase().to_string(),
      substitutions = p.substitutions.clone(),
      language = p.language().clone(),
      path_to_configurations = p.path_to_configurations().to_string(),
      path_to_output_summary = p.path_to_output_summary().clone(),
      delete_file_if_empty = *p.delete_file_if_empty(),
      delete_consecutive_new_lines = *p.delete_consecutive_new_lines(),
      global_tag_prefix = p.global_tag_prefix().to_string(),
      number_of_ancestors_in_parent_scope = *p.number_of_ancestors_in_parent_scope(),
      cleanup_comments_buffer = *p.cleanup_comments_buffer(),
      cleanup_comments = *p.cleanup_comments(),
      dry_run = *p.dry_run(),
    }
  }

  pub fn merge(&self, other: PiranhaArguments) -> Self {
    /// Accepts field name (e.g. `language`) and function name (e.g. `default_language`) which returns default value for that field.
    /// It checks if the value `self.language` is same as value returned by `default_language()`.
    /// If the value is same it returns the value from `other (e.g. `other.language`) else it returns it from `self`
    macro_rules! merge {
      ($field_name:ident, $default_fn:ident) => {
        if self.$field_name != $default_fn() {
          self.$field_name.clone()
        } else {
          other.$field_name.clone()
        }
      };
    }

    Self {
      path_to_codebase: merge!(path_to_codebase, default_path_to_codebase),
      substitutions: merge!(substitutions, default_substitutions),
      path_to_configurations: merge!(path_to_configurations, default_path_to_configurations),
      path_to_output_summary: merge!(path_to_output_summary, default_path_to_output_summaries),
      language: merge!(language, default_piranha_language),
      delete_file_if_empty: merge!(delete_file_if_empty, default_delete_file_if_empty),
      delete_consecutive_new_lines: merge!(
        delete_consecutive_new_lines,
        default_delete_consecutive_new_lines
      ),
      global_tag_prefix: merge!(global_tag_prefix, default_global_tag_prefix),
      number_of_ancestors_in_parent_scope: merge!(
        number_of_ancestors_in_parent_scope,
        default_number_of_ancestors_in_parent_scope
      ),
      cleanup_comments_buffer: merge!(cleanup_comments_buffer, default_cleanup_comments_buffer),
      cleanup_comments: merge!(cleanup_comments, default_cleanup_comments),
      dry_run: merge!(dry_run, default_dry_run),
      rule_graph: merge!(rule_graph, default_rule_graph),
    }
  }

  pub(crate) fn input_substitutions(&self) -> HashMap<String, String> {
    self.substitutions.iter().cloned().collect()
  }
}

impl PiranhaArgumentsBuilder {
  /// Builds PiranhaArguments from PiranhaBuilder
  /// * create PiranhaArgument from the builder
  /// * parse `piranha_arguments.toml` (if it exists)
  /// * merge the two PiranhaArguments
  pub fn build(&self) -> PiranhaArguments {
    let mut _arg = self.create().unwrap();

    // Read from `piranha_arguments.toml` if present
    // This is supported until we support the deprecated `run_piranha_cli`.
    if let Some(toml_args) = get_piranha_arguments_from_toml(_arg.path_to_configurations()) {
      _arg = _arg.merge(toml_args);
    }

<<<<<<< HEAD
    let rule_graph = get_rule_graph(&_arg);
    // Overrides current `rule_graph` for `_arg`
    let arg_rg = PiranhaArgumentsBuilder::default()
      .rule_graph(rule_graph)
      .create()
      .unwrap();
    _arg = arg_rg.merge(_arg);

    #[rustfmt::skip]
    info!( "Number of rules and edges loaded : {:?}", _arg.rule_graph().get_number_of_rules_and_edges());
=======
    _arg = PiranhaArguments { rule_graph, .._arg };
>>>>>>> 70fb8b06

    _arg
  }
}

fn get_piranha_arguments_from_toml(path_to_configurations: &String) -> Option<PiranhaArguments> {
  let path_to_piranha_args_toml =
    PathBuf::from(path_to_configurations).join(default_name_of_piranha_argument_toml());
  if path_to_piranha_args_toml.exists() {
    return Some(read_toml(&path_to_piranha_args_toml, false));
  }
  None
}

/// Gets rule graph for PiranhaArguments
///   * Loads the language specific graphs
///   * Merges these with the user defined graphs
/// Returns this merged graph
fn get_rule_graph(_arg: &PiranhaArguments) -> RuleGraph {
  // Get the built-in rule -graph for the language
  let piranha_language = _arg.language();
  let built_in_rules = RuleGraphBuilder::default()
    .edges(piranha_language.edges().clone().unwrap_or_default().edges)
    .rules(piranha_language.rules().clone().unwrap_or_default().rules)
    .build();

  // In the scenario when rules/edges are passed as toml files
  let mut user_defined_rules = if !_arg.path_to_configurations().is_empty() {
    read_user_config_files(_arg.path_to_configurations())
  } else {
    //.Get the user-defined rule graph (if any) via the Python/Rust API
    _arg.rule_graph().clone()
  };
  for r in user_defined_rules.rules_mut() {
    _ = &r.add_to_seed_rules_group();
  }

  if user_defined_rules.graph().is_empty() {
    warn!("NO RULES PROVIDED. Please provide rules via the RuleGraph API or as toml files");
  }

  built_in_rules.merge(&user_defined_rules)
}

#[macro_export]
/// This macro can be used to construct a PiranhaArgument (via the builder).'
/// Allows to use builder pattern more "dynamically"
///
/// Usage:
///
/// ```ignore
/// piranha_arguments! {
///   path_to_codebase = "path/to/code/base".to_string(),
///   language = "Java".to_string(),
///   path_to_configurations = "path/to/configurations".to_string(),
/// }
/// ```
///
/// expands to
///
/// ```ignore
/// PiranhaArgumentsBuilder::default()
///      .path_to_codebase("path/to/code/base".to_string())
///      .language("Java".to_string())
///      .path_to_configurations("path/to/configurations".to_string())
///      .build()
/// ```
///
macro_rules! piranha_arguments {
    ($($kw: ident = $value: expr,)*) => {
      $crate::models::piranha_arguments::PiranhaArgumentsBuilder::default()
      $(
        .$kw($value)
       )*
      .build()
    };
}

pub use piranha_arguments;<|MERGE_RESOLUTION|>--- conflicted
+++ resolved
@@ -307,21 +307,9 @@
       _arg = _arg.merge(toml_args);
     }
 
-<<<<<<< HEAD
-    let rule_graph = get_rule_graph(&_arg);
-    // Overrides current `rule_graph` for `_arg`
-    let arg_rg = PiranhaArgumentsBuilder::default()
-      .rule_graph(rule_graph)
-      .create()
-      .unwrap();
-    _arg = arg_rg.merge(_arg);
-
+    _arg = PiranhaArguments { rule_graph, .._arg };
     #[rustfmt::skip]
     info!( "Number of rules and edges loaded : {:?}", _arg.rule_graph().get_number_of_rules_and_edges());
-=======
-    _arg = PiranhaArguments { rule_graph, .._arg };
->>>>>>> 70fb8b06
-
     _arg
   }
 }
