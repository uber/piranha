--- conflicted
+++ resolved
@@ -301,13 +301,8 @@
     &self, filter: &Filter, rule_store: &mut RuleStore, ancestor: &Node,
   ) -> bool {
     for ts_query in filter.not_contains() {
-<<<<<<< HEAD
-      // Instantiate the query and check if there's a match within the scope node
+      // Check if there's a match within the scope node
       // If one of the filters is not satisfied, return false
-=======
-      // Check if there's a match within the scope node
-      // If there is the filter is not satisfied
->>>>>>> ba680994
       let query = &rule_store.query(ts_query);
       if get_match_for_query(ancestor, self.code(), query, true).is_some() {
         return false;
