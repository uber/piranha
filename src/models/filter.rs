--- conflicted
+++ resolved
@@ -130,15 +130,9 @@
   /// Checks if the node satisfies the filters.
   /// filter has two parts (i) `filter.enclosing_node` (ii) `filter.not_contains`.
   /// This function traverses the ancestors of the given `node` until `filter.enclosing_node` matches
-<<<<<<< HEAD
-  /// i.e. finds scope for filter.
+  /// i.e. finds the enclosing node as specified in the filter.
   /// Within this scope it checks if the `filter.not_contains` DOES NOT MATCH any sub-tree.
   fn _check(
-=======
-  /// i.e. finds the enclosing node as specified in the filter.
-  /// Within this scope it checks if the `filter.query` DOES NOT MATCH any sub-tree.
-  fn _is_satisfied(
->>>>>>> 5ae2cd92
     &self, filter: Filter, node: Node, rule_store: &mut RuleStore,
     substitutions: &HashMap<String, String>,
   ) -> bool {
