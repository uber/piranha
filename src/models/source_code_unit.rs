--- conflicted
+++ resolved
@@ -23,19 +23,9 @@
 use tree_sitter_traversal::{traverse, Order};
 
 use crate::{
-<<<<<<< HEAD
-  models::rule_store::{GLOBAL, PARENT},
+  models::rule_graph::{GLOBAL, PARENT},
   utilities::tree_sitter_utilities::{
-    get_node_for_range, get_replace_range, get_tree_sitter_edit, PiranhaHelpers,
-=======
-  models::rule_graph::{GLOBAL, PARENT},
-  utilities::{
-    tree_sitter_utilities::{
-      get_context, get_node_for_range, get_replace_range, get_tree_sitter_edit, PiranhaHelpers,
-      TSQuery,
-    },
-    Instantiate,
->>>>>>> 92f9da15
+    get_match_for_query, get_node_for_range, get_replace_range, get_tree_sitter_edit, TSQuery,
   },
 };
 
@@ -296,11 +286,12 @@
     if let Some(query_str) = scope_query {
       // Apply the scope query in the source code and get the appropriate node
       let tree_sitter_scope_query = rules_store.query(query_str);
-      if let Some(p_match) =
-        &self
-          .root_node()
-          .get_match_for_query(self.code(), tree_sitter_scope_query, true)
-      {
+      if let Some(p_match) = get_match_for_query(
+        &self.root_node(),
+        self.code(),
+        tree_sitter_scope_query,
+        true,
+      ) {
         return get_node_for_range(
           self.root_node(),
           p_match.range().start_byte,
@@ -329,59 +320,6 @@
     applied_edit
   }
 
-<<<<<<< HEAD
-=======
-  /// This function reports the range of the comment associated to the deleted element.
-  ///
-  /// # Arguments:
-  /// * row : The row number where the deleted element started
-  /// * buffer: Number of lines that we want to look up to find associated comment
-  ///
-  /// # Algorithm :
-  /// Get all the nodes that either start and end at [row]
-  /// If **all** nodes are comments
-  /// * return the range of the comment
-  /// If the [row] has no node that either starts/ends there:
-  /// * recursively call this method for [row] -1 (until buffer is positive)
-  fn get_comment_at_line(&mut self, row: usize, buffer: usize, start_byte: usize) -> Option<Range> {
-    // Get all nodes that start or end on `updated_row`.
-    let mut relevant_nodes_found = false;
-    let mut relevant_nodes_are_comments = true;
-    let mut comment_range = None;
-    // Since the previous edit was a delete, the start and end of the replacement range is [start_byte].
-    let node = self
-      .ast
-      .root_node()
-      .descendant_for_byte_range(start_byte, start_byte)
-      .unwrap_or_else(|| self.ast.root_node());
-
-    for node in traverse(node.walk(), Order::Post) {
-      if node.start_position().row == row || node.end_position().row == row {
-        relevant_nodes_found = true;
-        let is_comment: bool = self
-          .piranha_arguments
-          .language()
-          .is_comment(node.kind().to_string());
-        relevant_nodes_are_comments = relevant_nodes_are_comments && is_comment;
-        if is_comment {
-          comment_range = Some(node.range());
-        }
-      }
-    }
-
-    if relevant_nodes_found {
-      if relevant_nodes_are_comments {
-        return comment_range;
-      }
-    } else if buffer > 0 {
-      // We pass [start_byte] itself, because we know that parent of the current row is the parent of the above row too.
-      // If that's not the case, its okay, because we will not find any comments in these scenarios.
-      return self.get_comment_at_line(row - 1, buffer - 1, start_byte);
-    }
-    None
-  }
-
->>>>>>> 92f9da15
   /// Applies an edit to the source code unit
   /// # Arguments
   /// * `replace_range` - the range of code to be replaced
@@ -489,184 +427,6 @@
     self.code = replacement_content.to_string();
   }
 
-<<<<<<< HEAD
-=======
-  // Apply all the `rules` to the node, parent, grand parent and great grand parent.
-  // Short-circuit on the first match.
-  pub(crate) fn get_edit_for_context(
-    &self, previous_edit_start: usize, previous_edit_end: usize, rules_store: &mut RuleStore,
-    rules: &Vec<InstantiatedRule>,
-  ) -> Option<Edit> {
-    let number_of_ancestors_in_parent_scope =
-      *self.piranha_arguments.number_of_ancestors_in_parent_scope();
-    let changed_node = get_node_for_range(self.root_node(), previous_edit_start, previous_edit_end);
-    debug!(
-      "\n{}",
-      format!("Changed node kind {}", changed_node.kind()).blue()
-    );
-    // Context contains -  the changed node in the previous edit, its's parent, grand parent and great grand parent
-    let context = || {
-      get_context(
-        changed_node,
-        self.code().to_string(),
-        number_of_ancestors_in_parent_scope,
-      )
-    };
-    for rule in rules {
-      for ancestor in &context() {
-        if let Some(edit) = self.get_edit(rule, rules_store, *ancestor, false) {
-          return Some(edit);
-        }
-      }
-    }
-    None
-  }
-
-  /// Gets the first match for the rule in `self`
-  pub(crate) fn get_matches(
-    &self, rule: &InstantiatedRule, rule_store: &mut RuleStore, node: Node, recursive: bool,
-  ) -> Vec<Match> {
-    let mut output: Vec<Match> = vec![];
-    // Get all matches for the query in the given scope `node`.
-    let replace_node_tag = if rule.rule().is_match_only_rule() || rule.rule().is_dummy_rule() {
-      None
-    } else {
-      Some(rule.replace_node())
-    };
-    let all_query_matches = node.get_all_matches_for_query(
-      self.code().to_string(),
-      rule_store.query(&rule.query()),
-      recursive,
-      replace_node_tag,
-    );
-
-    // Return the first match that satisfies constraint of the rule
-    for p_match in all_query_matches {
-      let matched_node = get_node_for_range(
-        self.root_node(),
-        p_match.range().start_byte,
-        p_match.range().end_byte,
-      );
-
-      if self.is_satisfied(matched_node, rule, p_match.matches(), rule_store) {
-        trace!("Found match {:#?}", p_match);
-        output.push(p_match);
-      }
-    }
-    debug!("Matches found {}", output.len());
-    output
-  }
-
-  /// Gets the first match for the rule in `self`
-  pub(crate) fn get_edit(
-    &self, rule: &InstantiatedRule, rule_store: &mut RuleStore, node: Node, recursive: bool,
-  ) -> Option<Edit> {
-    // Get all matches for the query in the given scope `node`.
-
-    return self
-      .get_matches(rule, rule_store, node, recursive)
-      .first()
-      .map(|p_match| {
-        let replacement_string = rule.replace().instantiate(p_match.matches());
-        let edit = Edit::new(p_match.clone(), replacement_string, rule.name());
-        trace!("Rewrite found : {:#?}", edit);
-        edit
-      });
-  }
-
-  /// Generate a tree-sitter based query representing the scope of the previous edit.
-  /// We generate these scope queries by matching the rules provided in `<lang>_scopes.toml`.
-  pub(crate) fn get_scope_query(
-    &self, scope_level: &str, start_byte: usize, end_byte: usize, rules_store: &mut RuleStore,
-  ) -> TSQuery {
-    let root_node = self.root_node();
-    let mut changed_node = get_node_for_range(root_node, start_byte, end_byte);
-    // Get the scope matchers for `scope_level` from the `scope_config.toml`.
-    let scope_matchers = rules_store.get_scope_query_generators(scope_level);
-
-    // Match the `scope_matcher.matcher` to the parent
-    loop {
-      trace!(
-        "Getting scope {} for node kind {}",
-        scope_level,
-        changed_node.kind()
-      );
-      for m in &scope_matchers {
-        if let Some(p_match) =
-          changed_node.get_match_for_query(self.code(), rules_store.query(m.matcher()), false)
-        {
-          // Generate the scope query for the specific context by substituting the
-          // the tags with code snippets appropriately in the `generator` query.
-          return m.generator().instantiate(p_match.matches());
-        }
-      }
-      if let Some(parent) = changed_node.parent() {
-        changed_node = parent;
-      } else {
-        break;
-      }
-    }
-    panic!("Could not create scope query for {scope_level:?}");
-  }
-
-  fn is_satisfied(
-    &self, node: Node, rule: &InstantiatedRule, substitutions: &HashMap<String, String>,
-    rule_store: &mut RuleStore,
-  ) -> bool {
-    let mut updated_substitutions = self.piranha_arguments.input_substitutions();
-    updated_substitutions.extend(substitutions.clone());
-    rule.constraints().iter().all(|constraint| {
-      self._is_satisfied(constraint.clone(), node, rule_store, &updated_substitutions)
-    })
-  }
-
-  /// Checks if the node satisfies the constraints.
-  /// Constraint has two parts (i) `constraint.matcher` (ii) `constraint.query`.
-  /// This function traverses the ancestors of the given `node` until `constraint.matcher` matches
-  /// i.e. finds scope for constraint.
-  /// Within this scope it checks if the `constraint.query` DOES NOT MATCH any sub-tree.
-  fn _is_satisfied(
-    &self, constraint: Constraint, node: Node, rule_store: &mut RuleStore,
-    substitutions: &HashMap<String, String>,
-  ) -> bool {
-    let mut current_node = node;
-    // This ensures that the below while loop considers the current node too when checking for constraints.
-    // It does not make sense to check for constraint if current node is a "leaf" node.
-    if node.child_count() > 0 {
-      current_node = node.child(0).unwrap();
-    }
-    // Get the scope_node of the constraint (`scope.matcher`)
-    let mut matched_matcher = false;
-    while let Some(parent) = current_node.parent() {
-      let instantiated_constraint = constraint.instantiate(substitutions);
-      let matcher_query_str = instantiated_constraint.matcher();
-      if let Some(p_match) =
-        parent.get_match_for_query(self.code(), rule_store.query(matcher_query_str), false)
-      {
-        matched_matcher = true;
-        let scope_node = get_node_for_range(
-          self.root_node(),
-          p_match.range().start_byte,
-          p_match.range().end_byte,
-        );
-        for query_with_holes in constraint.queries() {
-          let query = &rule_store.query(&query_with_holes.instantiate(substitutions));
-
-          if scope_node
-            .get_match_for_query(self.code(), query, true)
-            .is_some()
-          {
-            return false;
-          }
-        }
-        break;
-      }
-      current_node = parent;
-    }
-    matched_matcher
-  }
-
->>>>>>> 92f9da15
   pub(crate) fn global_substitutions(&self) -> HashMap<String, String> {
     self
       .substitutions()
