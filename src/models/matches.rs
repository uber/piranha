--- conflicted
+++ resolved
@@ -133,14 +133,8 @@
         current_node.prev_sibling()
       } {
         // Check if the sibling is a comma
-<<<<<<< HEAD
+
         if !self.found_comma() && self.is_comma_safe_to_delete(&sibling, code, trailing) {
-=======
-        if !found_comma
-          && self.is_comma(code, &sibling)
-          && self.is_comma_safe_to_delete(&sibling, trailing)
-        {
->>>>>>> 9538ce43
           // Add the comma to the associated matches
           self.associated_comma = Some(sibling.range().into());
           current_node = sibling;
@@ -181,14 +175,10 @@
   ///
   /// When `trailing` is true, it considers the previous node sibling (wrt the comma
   /// Otherwise, it considers the next sibling (wrt the comma)
-<<<<<<< HEAD
   fn is_comma_safe_to_delete(&self, comma: &Node, code: &str, trailing: bool) -> bool {
     if !self.is_comma(code, comma) {
       return false;
     }
-=======
-  fn is_comma_safe_to_delete(&self, comma: &Node, trailing: bool) -> bool {
->>>>>>> 9538ce43
     let (start_range, end_range) = self.get_first_and_last_associated_ranges();
 
     if trailing {
