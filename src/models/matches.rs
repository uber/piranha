/*
Copyright (c) 2022 Uber Technologies, Inc.

 <p>Licensed under the Apache License, Version 2.0 (the "License"); you may not use this file
 except in compliance with the License. You may obtain a copy of the License at
 <p>http://www.apache.org/licenses/LICENSE-2.0

 <p>Unless required by applicable law or agreed to in writing, software distributed under the
 License is distributed on an "AS IS" BASIS, WITHOUT WARRANTIES OR CONDITIONS OF ANY KIND, either
 express or implied. See the License for the specific language governing permissions and
 limitations under the License.
*/

use std::collections::HashMap;

use getset::Getters;
use log::{debug, trace};
use pyo3::prelude::{pyclass, pymethods};
<<<<<<< HEAD
use serde_derive::Serialize;
use tree_sitter::Node;
=======
use serde_derive::{Deserialize, Serialize};
>>>>>>> 92f9da15

use crate::utilities::{
  gen_py_str_methods,
  tree_sitter_utilities::{get_node_for_range, PiranhaHelpers},
};

use super::{rule::InstantiatedRule, rule_store::RuleStore, source_code_unit::SourceCodeUnit};

#[derive(Serialize, Debug, Clone, Getters, Deserialize)]
#[pyclass]
pub(crate) struct Match {
  // Code snippet that matched
  #[get = "pub"]
  #[pyo3(get)]
  matched_string: String,
  // Range of the entire AST node captured by the match
  #[pyo3(get)]
  range: Range,
  // The mapping between tags and string representation of the AST captured.
  #[pyo3(get)]
  #[get = "pub"]
  matches: HashMap<String, String>,
}
gen_py_str_methods!(Match);

impl Match {
  pub(crate) fn new(
    matched_string: String, range: tree_sitter::Range, matches: HashMap<String, String>,
  ) -> Self {
    Self {
      matched_string,
      range: Range {
        start_byte: range.start_byte,
        end_byte: range.end_byte,
        start_point: Point {
          row: range.start_point.row,
          column: range.start_point.column,
        },
        end_point: Point {
          row: range.end_point.row,
          column: range.end_point.column,
        },
      },
      matches,
    }
  }

  /// Get the edit's replacement range.
  pub(crate) fn range(&self) -> tree_sitter::Range {
    tree_sitter::Range {
      start_byte: self.range.start_byte,
      end_byte: self.range.end_byte,
      start_point: tree_sitter::Point {
        row: self.range.start_point.row,
        column: self.range.start_point.column,
      },
      end_point: tree_sitter::Point {
        row: self.range.end_point.row,
        column: self.range.end_point.column,
      },
    }
  }
}
/// A range of positions in a multi-line text document, both in terms of bytes and of
/// rows and columns.
/// Note `LocalRange` derives serialize.
#[derive(
  serde_derive::Serialize, Clone, Copy, Debug, PartialEq, Eq, Hash, PartialOrd, Ord, Deserialize,
)]
#[pyclass]
struct Range {
  #[pyo3(get)]
  start_byte: usize,
  #[pyo3(get)]
  end_byte: usize,
  #[pyo3(get)]
  start_point: Point,
  #[pyo3(get)]
  end_point: Point,
}
gen_py_str_methods!(Range);

/// A range of positions in a multi-line text document, both in terms of bytes and of
/// rows and columns.
#[derive(
  serde_derive::Serialize, Clone, Copy, Debug, PartialEq, Eq, Hash, PartialOrd, Ord, Deserialize,
)]
#[pyclass]
struct Point {
  #[pyo3(get)]
  row: usize,
  #[pyo3(get)]
  column: usize,
}
gen_py_str_methods!(Point);

// Implements instance methods related to getting matches for rule
impl SourceCodeUnit {
  /// Gets the first match for the rule in `self`
  pub(crate) fn get_matches(
    &self, rule: &InstantiatedRule, rule_store: &mut RuleStore, node: Node, recursive: bool,
  ) -> Vec<Match> {
    let mut output: Vec<Match> = vec![];
    // Get all matches for the query in the given scope `node`.
    let replace_node_tag = if rule.rule().is_match_only_rule() || rule.rule().is_dummy_rule() {
      None
    } else {
      Some(rule.replace_node())
    };
    let all_query_matches = node.get_all_matches_for_query(
      self.code().to_string(),
      rule_store.query(&rule.query()),
      recursive,
      replace_node_tag,
    );

    // Return the first match that satisfies constraint of the rule
    for p_match in all_query_matches {
      let matched_node = get_node_for_range(
        self.root_node(),
        p_match.range().start_byte,
        p_match.range().end_byte,
      );

      if self.is_satisfied(matched_node, rule, p_match.matches(), rule_store) {
        trace!("Found match {:#?}", p_match);
        output.push(p_match);
      }
    }
    debug!("Matches found {}", output.len());
    output
  }
}<|MERGE_RESOLUTION|>--- conflicted
+++ resolved
@@ -16,16 +16,12 @@
 use getset::Getters;
 use log::{debug, trace};
 use pyo3::prelude::{pyclass, pymethods};
-<<<<<<< HEAD
-use serde_derive::Serialize;
+use serde_derive::{Deserialize, Serialize};
 use tree_sitter::Node;
-=======
-use serde_derive::{Deserialize, Serialize};
->>>>>>> 92f9da15
 
 use crate::utilities::{
   gen_py_str_methods,
-  tree_sitter_utilities::{get_node_for_range, PiranhaHelpers},
+  tree_sitter_utilities::{get_all_matches_for_query, get_node_for_range},
 };
 
 use super::{rule::InstantiatedRule, rule_store::RuleStore, source_code_unit::SourceCodeUnit};
@@ -131,7 +127,8 @@
     } else {
       Some(rule.replace_node())
     };
-    let all_query_matches = node.get_all_matches_for_query(
+    let all_query_matches = get_all_matches_for_query(
+      &node,
       self.code().to_string(),
       rule_store.query(&rule.query()),
       recursive,
