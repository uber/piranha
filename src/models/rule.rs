--- conflicted
+++ resolved
@@ -13,18 +13,14 @@
 
 use std::collections::HashMap;
 
-use crate::utilities::tree_sitter_utilities::substitute_tags;
 use colored::Colorize;
 use derive_builder::Builder;
 use getset::Getters;
 use pyo3::prelude::{pyclass, pymethods};
 use serde_derive::Deserialize;
 
-<<<<<<< HEAD
 use crate::utilities::{tree_sitter_utilities::TSQuery, Instantiate};
 
-=======
->>>>>>> 3663a2c2
 use super::{
   constraint::Constraint,
   default_configs::{
@@ -54,12 +50,7 @@
   #[builder(default = "default_query()")]
   #[serde(default = "default_query")]
   #[get = "pub"]
-<<<<<<< HEAD
   query: TSQuery,
-=======
-  #[pyo3(get)]
-  query: String,
->>>>>>> 3663a2c2
   /// The tag corresponding to the node to be replaced
   #[builder(default = "default_replace_node()")]
   #[serde(default = "default_replace_node")]
@@ -76,32 +67,20 @@
   #[builder(default = "default_groups()")]
   #[serde(default = "default_groups")]
   #[get = "pub"]
-<<<<<<< HEAD
+  #[pyo3(get)]
   groups: Vec<String>,
-=======
-  #[pyo3(get)]
-  groups: HashSet<String>,
->>>>>>> 3663a2c2
   /// Holes that need to be filled, in order to instantiate a rule
   #[builder(default = "default_holes()")]
   #[serde(default = "default_holes")]
   #[get = "pub"]
-<<<<<<< HEAD
+  #[pyo3(get)]
   holes: Vec<String>,
-=======
-  #[pyo3(get)]
-  holes: HashSet<String>,
->>>>>>> 3663a2c2
   /// Additional constraints for matching the rule
   #[builder(default = "default_constraints()")]
   #[serde(default = "default_constraints")]
   #[get = "pub"]
-<<<<<<< HEAD
+  #[pyo3(get)]
   constraints: Vec<Constraint>,
-=======
-  #[pyo3(get)]
-  constraints: HashSet<Constraint>,
->>>>>>> 3663a2c2
 }
 
 impl Rule {
@@ -177,11 +156,10 @@
   #[new]
   fn py_new(
     name: String, query: String, replace: Option<String>, replace_node: Option<String>,
-    holes: Option<HashSet<String>>, groups: Option<HashSet<String>>,
-    constraints: Option<HashSet<Constraint>>,
+    holes: Option<Vec<String>>, groups: Option<Vec<String>>, constraints: Option<Vec<Constraint>>,
   ) -> Self {
     let mut rule_builder = RuleBuilder::default();
-    rule_builder.name(name).query(query);
+    rule_builder.name(name).query(TSQuery(query));
     if let Some(replace) = replace {
       rule_builder.replace(replace);
     }
