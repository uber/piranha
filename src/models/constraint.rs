--- conflicted
+++ resolved
@@ -13,19 +13,14 @@
 
 use std::collections::HashMap;
 
-<<<<<<< HEAD
-=======
 use derive_builder::Builder;
->>>>>>> 92f9da15
 use getset::Getters;
 use itertools::Itertools;
 use pyo3::prelude::{pyclass, pymethods};
 use serde_derive::Deserialize;
 use tree_sitter::Node;
 
-use crate::utilities::tree_sitter_utilities::{
-  get_node_for_range, substitute_tags, PiranhaHelpers,
-};
+use crate::utilities::tree_sitter_utilities::{get_match_for_query, get_node_for_range};
 
 use super::{rule::InstantiatedRule, rule_store::RuleStore, source_code_unit::SourceCodeUnit};
 
@@ -120,7 +115,7 @@
     &self, node: Node, rule: &InstantiatedRule, substitutions: &HashMap<String, String>,
     rule_store: &mut RuleStore,
   ) -> bool {
-    let mut updated_substitutions = rule_store.piranha_args().input_substitutions().clone();
+    let mut updated_substitutions = self.piranha_arguments().input_substitutions();
     updated_substitutions.extend(substitutions.clone());
     rule.constraints().iter().all(|constraint| {
       self._is_satisfied(constraint.clone(), node, rule_store, &updated_substitutions)
@@ -145,10 +140,14 @@
     // Get the scope_node of the constraint (`scope.matcher`)
     let mut matched_matcher = false;
     while let Some(parent) = current_node.parent() {
-      let matcher_query_str = substitute_tags(constraint.matcher(), substitutions, true);
-      if let Some(p_match) =
-        parent.get_match_for_query(self.code(), rule_store.query(&matcher_query_str), false)
-      {
+      let instantiated_constraint = constraint.instantiate(substitutions);
+      let matcher_query_str = instantiated_constraint.matcher();
+      if let Some(p_match) = get_match_for_query(
+        &parent,
+        self.code(),
+        rule_store.query(matcher_query_str),
+        false,
+      ) {
         matched_matcher = true;
         let scope_node = get_node_for_range(
           self.root_node(),
@@ -156,13 +155,9 @@
           p_match.range().end_byte,
         );
         for query_with_holes in constraint.queries() {
-          let query_str = substitute_tags(query_with_holes, substitutions, true);
-          let query = &rule_store.query(&query_str);
-          // If this query matches anywhere within the scope, return false.
-          if scope_node
-            .get_match_for_query(self.code(), query, true)
-            .is_some()
-          {
+          let query = &rule_store.query(&query_with_holes.instantiate(substitutions));
+
+          if get_match_for_query(&scope_node, self.code(), query, true).is_some() {
             return false;
           }
         }
