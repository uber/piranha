--- conflicted
+++ resolved
@@ -39,13 +39,13 @@
       "treated_complement" => "false"
     },
     cleanup_comments = true, delete_file_if_empty= false;
-<<<<<<< HEAD
-    test_local_variable_inline_file: "variable_inline", 1,
-=======
+
+  test_local_variable_inline_file: "variable_inline", 1,
+    cleanup_comments = true, delete_file_if_empty= false;
+
   test_leading_comma: "leading_comma", 1,
     substitutions = substitutions! {
       "stale_flag" => "one"
     },
->>>>>>> 57159fbc
     cleanup_comments = true, delete_file_if_empty= false;
 }