/*
Copyright (c) 2022 Uber Technologies, Inc.

 <p>Licensed under the Apache License, Version 2.0 (the "License"); you may not use this file
 except in compliance with the License. You may obtain a copy of the License at
 <p>http://www.apache.org/licenses/LICENSE-2.0

 <p>Unless required by applicable law or agreed to in writing, software distributed under the
 License is distributed on an "AS IS" BASIS, WITHOUT WARRANTIES OR CONDITIONS OF ANY KIND, either
 express or implied. See the License for the specific language governing permissions and
 limitations under the License.
*/

<<<<<<< HEAD
use crate::utilities::{eq_without_whitespace, read_file};
use log::error;
use std::fs;
use std::path::Path;
=======
use crate::models::piranha_output::PiranhaOutputSummary;
use crate::utilities::{eq_without_whitespace, find_file, read_file};
use log::error;
use std::fs;
use std::path::{Path, PathBuf};
>>>>>>> 93664ec5

mod test_piranha_java;
mod test_piranha_kt;

mod test_piranha_swift;

mod test_piranha_python;

mod test_piranha_go;
mod test_piranha_ts;
mod test_piranha_tsx;

use std::sync::Once;

static INIT: Once = Once::new();

fn initialize() {
  INIT.call_once(|| {
    env_logger::init();
  });
}

/// Copies the files under `src` to `dst`.
/// The copy is NOT recursive.
/// The files under `src` are copied under `dst`.
///
/// # Arguments
///
/// * src: Path to the directory to be copied
/// * dest: Path to destination
///
/// This method causes side effects - writes new files to a directory
fn copy_folder(src: &Path, dst: &Path) {
  for entry in fs::read_dir(src).unwrap() {
    let entry = entry.unwrap();
    let path = entry.path();
    if path.is_file() {
      _ = fs::copy(
        path.to_str().unwrap(),
        dst.join(path.file_name().unwrap()).to_str().unwrap(),
      )
      .unwrap();
    }
  }
}

/// Checks if the file updates returned by piranha are as expected.
<<<<<<< HEAD
fn check_result(path_to_codebase: &Path, path_to_expected: &Path) {
  let mut all_files_match = true;

  let count_files = |path: &Path| {
    let mut count = 0;
    for dir_entry in fs::read_dir(path).unwrap() {
      if dir_entry.unwrap().path().is_file() {
        count += 1;
      }
    }
    count
  };

  assert_eq!(count_files(path_to_codebase), count_files(path_to_expected));

  for p in fs::read_dir(path_to_codebase).unwrap() {
    let dir_entry = p.unwrap();
    if dir_entry.path().is_file() {
      let path = dir_entry.path();
      let file_name = path.file_name().unwrap();
      let cb_content = read_file(&dir_entry.path().to_path_buf()).unwrap();
      let expected_file_path = path_to_expected.join(file_name);
      let expected_content = read_file(&expected_file_path).unwrap();

      if !eq_without_whitespace(&cb_content, &expected_content) {
        all_files_match = false;
        error!("{}", &cb_content);
      }
=======
fn check_result(output_summaries: Vec<PiranhaOutputSummary>, path_to_expected: PathBuf) {
  let mut all_files_match = true;

  for summary in &output_summaries {
    let updated_file_name = &summary
      .path()
      .file_name()
      .and_then(|f| f.to_str().map(|x| x.to_string()))
      .unwrap();
    let expected_file_path = find_file(&path_to_expected, updated_file_name);
    let expected_content = read_file(&expected_file_path).unwrap();

    if !eq_without_whitespace(summary.content(), &expected_content) {
      all_files_match = false;
      error!("{}", &summary.content());
>>>>>>> 93664ec5
    }
  }

  assert!(all_files_match);
}

/// This macro creates a new match test case.
///
/// # Arguments:
/// * test_name: Name of the test (identifier)
/// * relative_path: relative path such that `test-resources/<language>/<relative_path>` leads to a directory containing the folders `input` and `configurations`
/// * expected_number_of_matches: expression returning the expected number of matches
///
/// Usage:
/// ```
/// create_match_tests! {
///  "java",
///  test_a1:  "relative/path_1", 2;
///  test_a2:  "relative/path_2", 3;
/// }
/// ```
macro_rules! create_match_tests {
  ($language: expr,
    $($test_name:ident: $path_to_test: expr,
                        $expected_number_of_matches: expr
                        $(,$kw: ident = $value: expr)* ; )*) => {
    $(
    #[test]
    fn $test_name() {
      initialize();
      let _path= PathBuf::from("test-resources").join($language).join($path_to_test);
      let path_to_codebase = _path.join("input").to_str().unwrap().to_string();
      let path_to_configurations = _path.join("configurations").to_str().unwrap().to_string();
      let piranha_arguments =  piranha_arguments!{
        path_to_codebase = path_to_codebase,
        path_to_configurations = path_to_configurations,
        language= $language.to_string(),
        $(
          $kw = $value,
        )*
      };
      let output_summaries = execute_piranha(&piranha_arguments);
      assert_eq!(
        output_summaries.iter().flat_map(|os| os.matches().iter()).count(),
        $expected_number_of_matches
      );
    }
  )*
  };
}

/// This macro creates a new rewrite test case.
///
/// # Arguments:
/// * language: target language
/// * test_name: Name of the test (identifier)
/// * relative_path: relative path such that `test-resources/<language>/<relative_path>` leads to a directory containing the folders `input`, `expected` and `configurations`
/// * files_changed: expression returning the expected number of files changed after the rewriting
///
/// Usage:
/// ```
/// create_rewrite_tests! {
/// "java".to_string(),
///  test_a1:  "relative/path_1", 2;
///  test_a2:  "relative/path_2", 3;
/// }
/// ```
macro_rules! create_rewrite_tests {
  ($language: expr,
    $($test_name:ident: $path_to_test: expr,
                        $files_changed: expr
                        $(,$kw: ident = $value: expr)* ; )*) => {
    $(
    #[test]
    fn $test_name() {
      initialize();
      let _path= PathBuf::from("test-resources").join($language).join($path_to_test);
      let path_to_codebase = _path.join("input").to_str().unwrap().to_string();
      let path_to_configurations = _path.join("configurations").to_str().unwrap().to_string();
      let path_to_expected = _path.join("expected");

      // Copy the test scenario to temporary directory
      let temp_dir = TempDir::new_in(".", "tmp_test").unwrap();
      let temp_dir_path = &temp_dir.path();
      copy_folder(
        Path::new(&path_to_codebase),
        temp_dir_path,
      );

      let piranha_arguments =  piranha_arguments!{
        path_to_codebase = temp_dir_path.to_str().unwrap().to_string(),
        path_to_configurations = path_to_configurations,
        language= $language.to_string(),
        $(
         $kw = $value,
        )*
      };

      let output_summaries = execute_piranha(&piranha_arguments);
      // Checks if there are any rewrites performed for the file
      assert!(output_summaries.iter().any(|x|!x.rewrites().is_empty()));

      assert_eq!(output_summaries.len(), $files_changed);
<<<<<<< HEAD
      check_result(temp_dir_path, &path_to_expected);
=======
      check_result(output_summaries, path_to_expected);
>>>>>>> 93664ec5
      // Delete temp_dir
      _ = temp_dir.close().unwrap();
    }
  )*
  };
}

/// This macro accepts substitutions as `key` => `value` pairs and transforms it to a `Vec<Vec<String>>`.
///
/// Usage:
/// ```
/// substitutions! {
/// "project" => "Piranha",
/// "language" => "Rust"
/// }
/// ```
///
/// expands to
///
/// ```
/// vec!\[
///      vec!\["project".to_string(), "Piranha".to_string()\]
///      vec!\["language".to_string(), "Rust".to_string()\]
/// \]
/// ```
///
macro_rules! substitutions(
  () =>  { vec![] };
  { $($key:literal => $value:literal),+ } => {
      {
          vec![$(vec![$key.to_string(), $value.to_string()],)+]

      }
   };
);

pub(crate) use create_match_tests;
pub(crate) use create_rewrite_tests;
pub(crate) use substitutions;<|MERGE_RESOLUTION|>--- conflicted
+++ resolved
@@ -11,18 +11,11 @@
  limitations under the License.
 */
 
-<<<<<<< HEAD
-use crate::utilities::{eq_without_whitespace, read_file};
-use log::error;
-use std::fs;
-use std::path::Path;
-=======
 use crate::models::piranha_output::PiranhaOutputSummary;
 use crate::utilities::{eq_without_whitespace, find_file, read_file};
 use log::error;
 use std::fs;
 use std::path::{Path, PathBuf};
->>>>>>> 93664ec5
 
 mod test_piranha_java;
 mod test_piranha_kt;
@@ -70,7 +63,6 @@
 }
 
 /// Checks if the file updates returned by piranha are as expected.
-<<<<<<< HEAD
 fn check_result(path_to_codebase: &Path, path_to_expected: &Path) {
   let mut all_files_match = true;
 
@@ -99,23 +91,6 @@
         all_files_match = false;
         error!("{}", &cb_content);
       }
-=======
-fn check_result(output_summaries: Vec<PiranhaOutputSummary>, path_to_expected: PathBuf) {
-  let mut all_files_match = true;
-
-  for summary in &output_summaries {
-    let updated_file_name = &summary
-      .path()
-      .file_name()
-      .and_then(|f| f.to_str().map(|x| x.to_string()))
-      .unwrap();
-    let expected_file_path = find_file(&path_to_expected, updated_file_name);
-    let expected_content = read_file(&expected_file_path).unwrap();
-
-    if !eq_without_whitespace(summary.content(), &expected_content) {
-      all_files_match = false;
-      error!("{}", &summary.content());
->>>>>>> 93664ec5
     }
   }
 
@@ -219,11 +194,8 @@
       assert!(output_summaries.iter().any(|x|!x.rewrites().is_empty()));
 
       assert_eq!(output_summaries.len(), $files_changed);
-<<<<<<< HEAD
       check_result(temp_dir_path, &path_to_expected);
-=======
-      check_result(output_summaries, path_to_expected);
->>>>>>> 93664ec5
+
       // Delete temp_dir
       _ = temp_dir.close().unwrap();
     }
