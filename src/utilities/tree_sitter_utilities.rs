/*
Copyright (c) 2022 Uber Technologies, Inc.

 <p>Licensed under the Apache License, Version 2.0 (the "License"); you may not use this file
 except in compliance with the License. You may obtain a copy of the License at
 <p>http://www.apache.org/licenses/LICENSE-2.0

 <p>Unless required by applicable law or agreed to in writing, software distributed under the
 License is distributed on an "AS IS" BASIS, WITHOUT WARRANTIES OR CONDITIONS OF ANY KIND, either
 express or implied. See the License for the specific language governing permissions and
 limitations under the License.
*/

//! Defines the traits containing with utility functions that interface with tree-sitter.

use crate::{
  models::{edit::Edit, matches::Match},
  utilities::MapOfVec,
};
use itertools::Itertools;
use log::debug;
use serde_derive::Deserialize;
use std::collections::HashMap;
use tree_sitter::{InputEdit, Node, Point, Query, QueryCapture, QueryCursor, Range};

use super::eq_without_whitespace;

use pyo3::prelude::pyclass;

#[rustfmt::skip]
pub(crate) trait PiranhaHelpers {

     /// Applies the query upon `self`, and gets the first match
    /// # Arguments
    /// * `source_code` - the corresponding source code string for the node.
    /// * `query` - the query to be applied
    ///
    /// # Returns
    /// List of matches (list of captures), grouped by the outermost tag of the query
    fn get_query_capture_groups(&self, source_code: &str, query: &Query) -> HashMap<Range, Vec<Vec<QueryCapture>>> ;

    /// Applies the query upon `self`, and gets the first match
    /// # Arguments
    /// * `source_code` - the corresponding source code string for the node.
    /// * `query` - the query to be applied
    /// * `recursive` - if `true` it matches the query to `self` and `self`'s sub-ASTs, else it matches the `query` only to `self`.
    ///
    /// # Returns
    /// The range of the match in the source code and the corresponding mapping from tags to code snippets.
    fn get_all_matches_for_query(&self, source_code: String, query: &Query, recursive: bool, replace_node_tag: Option<String>) -> Vec<Match> ;

    /// Applies the query upon `self`, and gets all the matches
    /// # Arguments
    /// * `source_code` - the corresponding source code string for the node.
    /// * `query` - the query to be applied
    /// * `recursive` - if `true` it matches the query to `self` and `self`'s sub-ASTs, else it matches the `query` only to `self`.
    ///
    /// # Returns
    /// A vector of `tuples` containing the range of the matches in the source code and the corresponding mapping for the tags (to code snippets).
    /// By default it returns the range of the outermost node for each query match.
    /// If `replace_node` is provided in the rule, it returns the range of the node corresponding to that tag.
    fn get_match_for_query(&self, source_code: &str, query: &Query, recursive: bool) -> Option<Match>;
}

impl PiranhaHelpers for Node<'_> {
  fn get_match_for_query(
    &self, source_code: &str, query: &Query, recursive: bool,
  ) -> Option<Match> {
    if let Some(m) = self
      .get_all_matches_for_query(source_code.to_string(), query, recursive, None)
      .first()
    {
      return Some(m.clone());
    }
    None
  }

  fn get_all_matches_for_query(
    &self, source_code: String, query: &Query, recursive: bool, replace_node: Option<String>,
  ) -> Vec<Match> {
    let query_capture_groups = self.get_query_capture_groups(&source_code, query);
    // In the below code, we get the code snippet corresponding to each tag for each QueryMatch.
    // It could happen that we have multiple occurrences of the same tag (in queries
    // that use the quantifier operator (*/+)). Therefore for each query match, we have to group (join) the codes snippets
    // corresponding to the same tag.
    let mut output = vec![];
    for (captured_node_range, query_matches) in query_capture_groups {
      // This ensures that each query pattern in rule.query matches the same node.
      if query_matches.len() != query.pattern_count() {
        continue;
      }

      // Check if the range of the self (node), and the range of outermost node captured by the query are equal.
      let range_matches_self = self.start_byte() == captured_node_range.start_byte
        && self.end_byte() == captured_node_range.end_byte;

      // If `recursive` it allows matches to the subtree of self (Node)
      // Else it ensure that the query perfectly matches the node (`self`).
      if recursive || range_matches_self {
        let mut replace_node_range = captured_node_range;

        if let Some(replace_node_name) = &replace_node {
          if let Some(r) = get_range_for_replace_node(query, &query_matches, replace_node_name) {
            replace_node_range = r;
          }
        }
        let code_snippet_by_tag = accumulate_repeated_tags(query, query_matches, &source_code);
        output.push(Match::new(
          source_code[replace_node_range.start_byte..replace_node_range.end_byte].to_string(),
          replace_node_range,
          code_snippet_by_tag,
        ));
      }
    }
    // This sorts the matches from bottom to top
    output.sort_by(|a, b| a.range().start_byte.cmp(&b.range().start_byte));
    output.reverse();
    output
  }

  fn get_query_capture_groups(
    &self, source_code: &str, query: &Query,
  ) -> HashMap<Range, Vec<Vec<QueryCapture>>> {
    let mut cursor = QueryCursor::new();

    // Match the query to the node get list of QueryMatch instances.
    // a QueryMatch is like a Map<tag, Node>
    let query_matches = cursor.matches(query, *self, source_code.as_bytes());

    // Since a node can be a part of multiple QueryMatch instances,
    // we group the query match instances based on the range of the outermost node they matched.
    let mut query_matches_by_node_range: HashMap<Range, Vec<Vec<QueryCapture>>> = HashMap::new();
    for query_match in query_matches {
      // The first capture in any query match is it's outermost tag.
      // Ensure the outermost s-expression for is tree-sitter query is tagged.
      if let Some(captured_node) = query_match.captures.first() {
        query_matches_by_node_range.collect(
          captured_node.node.range(),
          query_match.captures.iter().cloned().collect_vec(),
        );
      }
    }
    query_matches_by_node_range
  }
}

// Join code snippets corresponding to the corresponding to the same tag with `\n`.
// This scenario occurs when we use the `*` or the `+` quantifier in the tree-sitter query
// Look at - cleanup_riles/java/rules:remove_unnecessary_nested_block
// If tag name did not match a code snippet, add an empty string.
// Returns the mapping between the tag and source code snippet (accumulated).
fn accumulate_repeated_tags(
  query: &Query, query_matches: Vec<Vec<tree_sitter::QueryCapture>>, source_code: &str,
) -> HashMap<String, String> {
  let mut code_snippet_by_tag: HashMap<String, String> = HashMap::new();
  let tag_names_by_index: HashMap<usize, &String> =
    query.capture_names().iter().enumerate().collect();
  // Iterate over each tag name in the query
  for tag_name in query.capture_names().iter() {
    // Iterate over each query match for this range of code snippet
    for captures in query_matches.clone() {
      // Iterate over each capture
      for capture in captures {
        if tag_names_by_index[&(capture.index as usize)].eq(tag_name) {
          let code_snippet = &capture.node.utf8_text(source_code.as_bytes()).unwrap();
          code_snippet_by_tag
            .entry(tag_name.clone())
            .and_modify(|x| x.push_str(format!("\n{code_snippet}").as_str()))
            .or_insert_with(|| code_snippet.to_string());
        }
      }
    }
    // If tag name did not match a code snippet, add an empty string.
    code_snippet_by_tag.entry(tag_name.clone()).or_default();
  }
  code_snippet_by_tag
}

// In some queries, the `rule.query` matches a larger node, while the rewrite rule replaces the a sub-AST with a new pattern
// For instance: cleanup_riles/java/rules:remove_unnecessary_nested_block (here the outermost tag is @block while the
// replace_node is @nested.block)
// If parameter `replace_node` is provided we group the captures by this replace node and not the
// outermost node captured by the query.
// This function gets the range of the ast corresponding to the `replace_node` tag of the query.
fn get_range_for_replace_node(
  query: &Query, query_matches: &[Vec<tree_sitter::QueryCapture>], replace_node_name: &String,
) -> Option<Range> {
  let tag_names_by_index: HashMap<usize, &String> =
    query.capture_names().iter().enumerate().collect();
  // Iterate over each tag name in the query
  for tag_name in query.capture_names().iter() {
    // Iterate over each query match for this range of code snippet
    for captures in query_matches.iter().cloned() {
      // Iterate over each capture
      for capture in captures {
        if tag_names_by_index[&(capture.index as usize)].eq(tag_name)
          && tag_name.eq(replace_node_name)
        {
          return Some(capture.node.range());
        }
      }
    }
  }
  None
}

/// Replaces the given byte range (`replace_range`) with the `replacement`.
/// Returns tree-sitter's edit representation along with updated source code.
/// Note: This method does not update `self`.
pub(crate) fn get_tree_sitter_edit(code: String, edit: &Edit) -> (String, InputEdit) {
  // Log the edit
  let replace_range: Range = edit.p_match().range();
  let replacement = edit.replacement_string();
  debug!("{}", edit);
  // Create the new source code content by appropriately
  // replacing the range with the replacement string.
  let new_source_code = [
    &code[..replace_range.start_byte],
    replacement,
    &code[replace_range.end_byte..],
  ]
  .concat();

  let len_of_replacement = replacement.as_bytes().len();
  let old_source_code_bytes = code.as_bytes();
  let new_source_code_bytes = new_source_code.as_bytes();
  let start_byte = replace_range.start_byte;
  let old_end_byte = replace_range.end_byte;
  let new_end_byte = start_byte + len_of_replacement;
  (
    new_source_code.to_string(),
    // Tree-sitter edit
    InputEdit {
      start_byte,
      old_end_byte,
      new_end_byte,
      start_position: position_for_offset(old_source_code_bytes, start_byte),
      old_end_position: position_for_offset(old_source_code_bytes, old_end_byte),
      new_end_position: position_for_offset(new_source_code_bytes, new_end_byte),
    },
  )
}

// Finds the position (col and row number) for a given offset.
fn position_for_offset(input: &[u8], offset: usize) -> Point {
  let mut result = Point { row: 0, column: 0 };
  for c in &input[0..offset] {
    if *c as char == '\n' {
      result.row += 1;
      result.column = 0;
    } else {
      result.column += 1;
    }
  }
  result
}

// Creates the InputEdit as per the tree-sitter api documentation.
fn _get_tree_sitter_edit(
  replace_range: Range, len_of_replacement: usize, old_source_code_bytes: &[u8],
  new_source_code_bytes: &[u8],
) -> InputEdit {
  let start_byte = replace_range.start_byte;
  let old_end_byte = replace_range.end_byte;
  let new_end_byte = start_byte + len_of_replacement;
  InputEdit {
    start_byte,
    old_end_byte,
    new_end_byte,
    start_position: position_for_offset(old_source_code_bytes, start_byte),
    old_end_position: position_for_offset(old_source_code_bytes, old_end_byte),
    new_end_position: position_for_offset(new_source_code_bytes, new_end_byte),
  }
}

/// Get the smallest node within `self` that spans the given range.
pub(crate) fn get_node_for_range(root_node: Node, start_byte: usize, end_byte: usize) -> Node {
  root_node
    .descendant_for_byte_range(start_byte, end_byte)
    .unwrap()
}

fn get_non_str_eq_parent(node: Node, source_code: String) -> Option<Node> {
  if let Some(parent) = node.parent() {
    if !eq_without_whitespace(
      parent.utf8_text(source_code.as_bytes()).unwrap(),
      node.utf8_text(source_code.as_bytes()).unwrap(),
    ) {
      return Some(parent);
    } else {
      return get_non_str_eq_parent(parent, source_code);
    }
  }
  None
}

/// Returns the node, its parent, grand parent and great grand parent
pub(crate) fn get_context(prev_node: Node<'_>, source_code: String, count: u8) -> Vec<Node<'_>> {
  let mut output = Vec::new();
  if count > 0 {
    output.push(prev_node);
    if let Some(parent) = get_non_str_eq_parent(prev_node, source_code.to_string()) {
      output.extend(get_context(parent, source_code, count - 1));
    }
  }
  output
}

pub(crate) fn get_replace_range(input_edit: InputEdit) -> Range {
  Range {
    start_byte: input_edit.start_byte,
    end_byte: input_edit.new_end_byte,
    start_point: input_edit.start_position,
    end_point: input_edit.new_end_position,
  }
}

<<<<<<< HEAD
#[derive(Deserialize, Debug, Clone, Default, PartialEq, Eq)]
=======
#[pyclass]
#[derive(Deserialize, Debug, Clone, Default, PartialEq, Hash, Eq)]
>>>>>>> 1878c877
pub struct TSQuery(pub(crate) String);

#[cfg(test)]
#[path = "unit_tests/tree_sitter_utilities_test.rs"]
mod tree_sitter_utilities_test;<|MERGE_RESOLUTION|>--- conflicted
+++ resolved
@@ -315,12 +315,8 @@
   }
 }
 
-<<<<<<< HEAD
 #[derive(Deserialize, Debug, Clone, Default, PartialEq, Eq)]
-=======
 #[pyclass]
-#[derive(Deserialize, Debug, Clone, Default, PartialEq, Hash, Eq)]
->>>>>>> 1878c877
 pub struct TSQuery(pub(crate) String);
 
 #[cfg(test)]
