--- conflicted
+++ resolved
@@ -6,13 +6,8 @@
 import toml
 import argparse
 import re
-<<<<<<< HEAD
-import os
 from typing import List, Any, Optional, Tuple
-=======
 import difflib
-from typing import List, Any, Optional
->>>>>>> fa125d6c
 from tree_sitter import Node
 from tree_sitter_languages import get_language, get_parser
 from base_prompt import BasePrompt
