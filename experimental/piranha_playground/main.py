# Copyright (c) 2023 Uber Technologies, Inc.
#
# <p>Licensed under the Apache License, Version 2.0 (the "License"); you may not use this file
# except in compliance with the License. You may obtain a copy of the License at
# <p>http://www.apache.org/licenses/LICENSE-2.0
#
# <p>Unless required by applicable law or agreed to in writing, software distributed under the
# License is distributed on an "AS IS" BASIS, WITHOUT WARRANTIES OR CONDITIONS OF ANY KIND, either
# express or implied. See the License for the specific language governing permissions and
# limitations under the License.

import logging
import os
import sys

import openai
from flask import Flask, Response, jsonify, render_template, request, session

<<<<<<< HEAD
from piranha_playground.data_validation import (ImproveData, InferData,
                                                RefactorData, RefactorSnippet)
from piranha_playground.rule_inference.piranha_agent import (PiranhaAgent,
                                                             PiranhaAgentError)
from piranha_playground.rule_inference.rule_application import (
    CodebaseRefactorer, CodebaseRefactorerException)
from piranha_playground.rule_inference.utils.logger_formatter import \
    CustomFormatter
=======
from piranha_playground.data_validation import (
    ImproveData,
    InferData,
    RefactorData,
    RefactorSnippet,
)
from piranha_playground.rule_inference.piranha_agent import (
    PiranhaAgent,
    PiranhaAgentError,
)
from piranha_playground.rule_inference.rule_application import (
    CodebaseRefactorer,
    CodebaseRefactorerException,
)
from piranha_playground.rule_inference.utils.logger_formatter import CustomFormatter
>>>>>>> a18bc1c1

# Create Flask app
app = Flask(__name__)

logger = logging.getLogger("FlaskApp")
logger.setLevel(logging.DEBUG)

ch = logging.StreamHandler()
ch.setLevel(logging.INFO)
ch.setFormatter(CustomFormatter())
logger.addHandler(ch)


@app.route("/")
def home():
    """
    The main route that returns the index.html template.
    """
    return render_template("index.html")


@app.route("/refactor_codebase", methods=["POST"])
def process_folder():
    """
    Route for the refactor_codebase event.
    Attempts to refactor a codebase based on the provided rules.

    :param data: A dictionary containing the necessary information to perform the refactoring.
    """
    data = request.get_json()
    try:
        data = RefactorData(**data)
        refactorer = CodebaseRefactorer(data.language, data.folder_path, data.rules)
        refactorer.refactor_codebase(False)
        return jsonify({"result": True})
    except (ValueError, CodebaseRefactorerException) as e:
        return jsonify({"result": False, "error": str(e)}), 400


<<<<<<< HEAD
@app.route("/infer_piranha", methods=["POST"])
=======
@app.route("/infer_rule_graph", methods=["POST"])
>>>>>>> a18bc1c1
def infer_static_rule():
    """
    Route for the infer_static_rule event.
    Infers static coding rules based on source and target code examples.

    :param data: A dictionary containing the source and target code examples and the programming language.
    """
    data = request.get_json()
    try:
        data = InferData(**data)
        agent = PiranhaAgent(
            data.source_code,
            data.target_code,
            language=data.language,
            hints="",
        )
        static_rules = agent.infer_rules_statically()
        return jsonify({"rules": static_rules})
    except (ValueError, PiranhaAgentError) as e:
        return jsonify({"error": str(e)}), 400


<<<<<<< HEAD
@app.route("/improve_piranha", methods=["POST"])
=======
@app.route("/improve_rule_graph", methods=["POST"])
>>>>>>> a18bc1c1
def improve_rules():
    """
    Route for the improve_piranha event.
    Improves the inferred coding rules.

    :param data: A dictionary containing the requirements and current rules.
    """
    data = request.get_json()
    try:
        data = ImproveData(**data)
        agent: PiranhaAgent = PiranhaAgent(
            data.source_code,
            data.target_code,
            language=data.language,
            hints="",
        )
        rules = agent.improve_rule_graph(data.requirements, data.rules, data.option)
        return jsonify(
            {
                "rule": rules,
                "gpt_output": agent.get_explanation(),
            }
        )
    except (ValueError, PiranhaAgentError, AttributeError) as e:
        return jsonify({"error": str(e)}), 400


@app.route("/test_rule", methods=["POST"])
def test_rule():
    """
    Route for the test_rule event.
    Tests the inferred rules by applying them to the provided source code.

    :param data: A dictionary containing the language, rules, and source code.
    """
    data = request.get_json()
    try:
        data = RefactorSnippet(**data)
        refactored_code = CodebaseRefactorer.refactor_snippet(
            data.source_code, data.language, data.rules
        )
        return jsonify({"refactored_code": refactored_code})
    except (ValueError, CodebaseRefactorerException) as e:
        return jsonify({"error": str(e)}), 400


def main():
    openai.api_key = os.getenv("OPENAI_API_KEY")
    if not openai.api_key:
        sys.exit(
            "Please set the OPENAI_API_KEY environment variable to your OpenAI API key."
        )
    logger.info(f"Starting server. Listening at: http://127.0.0.1:5000")
    app.run(debug=True)


if __name__ == "__main__":
    main()<|MERGE_RESOLUTION|>--- conflicted
+++ resolved
@@ -16,16 +16,7 @@
 import openai
 from flask import Flask, Response, jsonify, render_template, request, session
 
-<<<<<<< HEAD
-from piranha_playground.data_validation import (ImproveData, InferData,
-                                                RefactorData, RefactorSnippet)
-from piranha_playground.rule_inference.piranha_agent import (PiranhaAgent,
-                                                             PiranhaAgentError)
-from piranha_playground.rule_inference.rule_application import (
-    CodebaseRefactorer, CodebaseRefactorerException)
-from piranha_playground.rule_inference.utils.logger_formatter import \
-    CustomFormatter
-=======
+
 from piranha_playground.data_validation import (
     ImproveData,
     InferData,
@@ -41,7 +32,6 @@
     CodebaseRefactorerException,
 )
 from piranha_playground.rule_inference.utils.logger_formatter import CustomFormatter
->>>>>>> a18bc1c1
 
 # Create Flask app
 app = Flask(__name__)
@@ -81,11 +71,8 @@
         return jsonify({"result": False, "error": str(e)}), 400
 
 
-<<<<<<< HEAD
-@app.route("/infer_piranha", methods=["POST"])
-=======
+
 @app.route("/infer_rule_graph", methods=["POST"])
->>>>>>> a18bc1c1
 def infer_static_rule():
     """
     Route for the infer_static_rule event.
@@ -108,11 +95,8 @@
         return jsonify({"error": str(e)}), 400
 
 
-<<<<<<< HEAD
-@app.route("/improve_piranha", methods=["POST"])
-=======
+
 @app.route("/improve_rule_graph", methods=["POST"])
->>>>>>> a18bc1c1
 def improve_rules():
     """
     Route for the improve_piranha event.
