/**
 * Copyright (c) 2019-2021 Uber Technologies, Inc.
 *
 * <p>Licensed under the Apache License, Version 2.0 (the "License"); you may not use this file
 * except in compliance with the License. You may obtain a copy of the License at
 *
 * <p>http://www.apache.org/licenses/LICENSE-2.0
 *
 * <p>Unless required by applicable law or agreed to in writing, software distributed under the
 * License is distributed on an "AS IS" BASIS, WITHOUT WARRANTIES OR CONDITIONS OF ANY KIND, either
 * express or implied. See the License for the specific language governing permissions and
 * limitations under the License.
 */
package com.uber.piranha;

import com.google.errorprone.BugCheckerRefactoringTestHelper;
import com.google.errorprone.CompilationTestHelper;
import com.google.errorprone.ErrorProneFlags;
import java.io.IOException;
import java.util.Arrays;
import org.junit.Before;
import org.junit.Rule;
import org.junit.Test;
import org.junit.rules.TemporaryFolder;
import org.junit.runner.RunWith;
import org.junit.runners.JUnit4;

/**
 * This test suite tests core Piranha logic not fitting in any of the other test suites.
 *
 * <p>Additionally, we run the tests in resources/... from here.
 */
@RunWith(JUnit4.class)
public class CorePiranhaTest {
  @Rule public TemporaryFolder temporaryFolder = new TemporaryFolder();

  private CompilationTestHelper compilationHelper;

  @Before
  public void setup() {
    compilationHelper =
        CompilationTestHelper.newInstance(XPFlagCleaner.class, getClass())
            .setArgs(Arrays.asList("-d", temporaryFolder.getRoot().getAbsolutePath()));
  }

  @Test
  public void test_xpflagsPositiveCases() {
    compilationHelper
        .setArgs(
            Arrays.asList(
                "-d",
                temporaryFolder.getRoot().getAbsolutePath(),
                "-XepOpt:Piranha:FlagName=STALE_FLAG",
                "-XepOpt:Piranha:IsTreated=true",
                "-XepOpt:Piranha:Config=config/properties.json"))
        .addSourceFile("XPFlagCleanerPositiveCases.java")
        .doTest();
  }

  @Test
  public void test_xpflagsNegativeCases() {
    compilationHelper
        .setArgs(
            Arrays.asList(
                "-d",
                temporaryFolder.getRoot().getAbsolutePath(),
                "-XepOpt:Piranha:FlagName=STALE_FLAG",
                "-XepOpt:Piranha:IsTreated=true",
                "-XepOpt:Piranha:Config=config/properties.json"))
        .addSourceFile("XPFlagCleanerNegativeCases.java")
        .doTest();
  }

  @Test
  public void test_doNotRunPiranha() {
    compilationHelper
        .setArgs(
            Arrays.asList(
                "-d",
                temporaryFolder.getRoot().getAbsolutePath(),
                "-XepOpt:Piranha:DisabledUnlessConfigured=true"))
        .addSourceFile("XPFlagCleanerPositiveCases.java")
        .expectNoDiagnostics()
        .doTest();
  }

  @Test
  public void positiveTreatment() throws IOException {

    ErrorProneFlags.Builder b = ErrorProneFlags.builder();
    b.putFlag("Piranha:FlagName", "STALE_FLAG");
    b.putFlag("Piranha:IsTreated", "true");
    b.putFlag("Piranha:Config", "config/properties.json");

    BugCheckerRefactoringTestHelper bcr =
        BugCheckerRefactoringTestHelper.newInstance(new XPFlagCleaner(b.build()), getClass());

    bcr.setArgs("-d", temporaryFolder.getRoot().getAbsolutePath())
        .addInput("XPFlagCleanerPositiveCases.java")
        .addOutput("XPFlagCleanerPositiveCasesTreatment.java")
        .doTest();
  }

  @Test
  public void positiveControl() throws IOException {

    ErrorProneFlags.Builder b = ErrorProneFlags.builder();
    b.putFlag("Piranha:FlagName", "STALE_FLAG");
    b.putFlag("Piranha:IsTreated", "false");
    b.putFlag("Piranha:Config", "config/properties.json");

    BugCheckerRefactoringTestHelper bcr =
        BugCheckerRefactoringTestHelper.newInstance(new XPFlagCleaner(b.build()), getClass());

    bcr.setArgs("-d", temporaryFolder.getRoot().getAbsolutePath())
        .addInput("XPFlagCleanerPositiveCases.java")
        .addOutput("XPFlagCleanerPositiveCasesControl.java")
        .doTest();
  }

  @Test
  public void positiveRemoveImport() throws IOException {

    ErrorProneFlags.Builder b = ErrorProneFlags.builder();
    b.putFlag("Piranha:FlagName", "STALE_FLAG");
    b.putFlag("Piranha:IsTreated", "true");
    b.putFlag("Piranha:Config", "config/properties.json");

    BugCheckerRefactoringTestHelper bcr =
        BugCheckerRefactoringTestHelper.newInstance(new XPFlagCleaner(b.build()), getClass());

    bcr = bcr.setArgs("-d", temporaryFolder.getRoot().getAbsolutePath());

    bcr = PiranhaTestingHelpers.addHelperClasses(bcr);

    bcr.addInputLines(
            "TestExperimentName.java",
            "package com.uber.piranha;",
            "public enum TestExperimentName {",
            " STALE_FLAG",
            "}")
        .addOutputLines(
            "TestExperimentName.java",
            "package com.uber.piranha;",
            "public enum TestExperimentName {", // Ideally we would remove this too, fix later
            "}")
        .addInputLines(
            "XPFlagCleanerSinglePositiveCase.java",
            "package com.uber.piranha;",
            "import static com.uber.piranha.TestExperimentName" + ".STALE_FLAG;",
            "class XPFlagCleanerSinglePositiveCase {",
            " private XPTest experimentation;",
            " public boolean return_contains_stale_flag() {",
            "  // BUG: Diagnostic contains: Cleans stale XP flags",
            "  return experimentation.isToggleEnabled(TestExperimentName.STALE_FLAG);",
            " }",
            "}")
        .addOutputLines(
            "XPFlagCleanerSinglePositiveCase.java",
            "package com.uber.piranha;",
            "class XPFlagCleanerSinglePositiveCase {",
            " private XPTest experimentation;",
            " public boolean return_contains_stale_flag() {",
            "  return true;",
            " }",
            "}")
        .doTest();
  }

  @Test
  public void negative() throws IOException {

    ErrorProneFlags.Builder b = ErrorProneFlags.builder();
    b.putFlag("Piranha:FlagName", "STALE_FLAG");
    b.putFlag("Piranha:IsTreated", "true");
    b.putFlag("Piranha:Config", "config/properties.json");

    BugCheckerRefactoringTestHelper bcr =
        BugCheckerRefactoringTestHelper.newInstance(new XPFlagCleaner(b.build()), getClass());

    bcr.setArgs("-d", temporaryFolder.getRoot().getAbsolutePath())
        .addInput("XPFlagCleanerNegativeCases.java")
        .expectUnchanged()
        .doTest();
  }

  @Test
  public void positiveCaseWithFlagNameAsVariable() throws IOException {

    ErrorProneFlags.Builder b = ErrorProneFlags.builder();
    b.putFlag("Piranha:FlagName", "STALE_FLAG");
    b.putFlag("Piranha:IsTreated", "true");
    b.putFlag("Piranha:Config", "config/properties.json");

    BugCheckerRefactoringTestHelper bcr =
        BugCheckerRefactoringTestHelper.newInstance(new XPFlagCleaner(b.build()), getClass());

    bcr = bcr.setArgs("-d", temporaryFolder.getRoot().getAbsolutePath());

    bcr = PiranhaTestingHelpers.addHelperClasses(bcr);
    bcr.addInputLines(
            "XPFlagCleanerSinglePositiveCase.java",
            "package com.uber.piranha;",
            "class XPFlagCleanerSinglePositiveCase {",
            "private static final String STALE_FLAG_CONSTANTS = \"STALE_FLAG\";",
            " private XPTest experimentation;",
            " public String evaluate() {",
            "  // BUG: Diagnostic contains: Cleans stale XP flags",
            "  if (experimentation.isToggleDisabled(STALE_FLAG_CONSTANTS)) { return \"X\"; }",
            "     else { return \"Y\";}",
            " }",
            "}")
        .addOutputLines(
            "XPFlagCleanerSinglePositiveCase.java",
            "package com.uber.piranha;",
            "class XPFlagCleanerSinglePositiveCase {",
            " private XPTest experimentation;",
            " public String evaluate() {",
            "  return \"Y\";",
            " }",
            "}")
        .doTest();
  }

  @Test
  public void positiveCaseWithFlagNameAsStringLiteral() throws IOException {

    ErrorProneFlags.Builder b = ErrorProneFlags.builder();
    b.putFlag("Piranha:FlagName", "STALE_FLAG");
    b.putFlag("Piranha:IsTreated", "true");
    b.putFlag("Piranha:Config", "config/properties.json");

    BugCheckerRefactoringTestHelper bcr =
        BugCheckerRefactoringTestHelper.newInstance(new XPFlagCleaner(b.build()), getClass());

    bcr = bcr.setArgs("-d", temporaryFolder.getRoot().getAbsolutePath());

    bcr = PiranhaTestingHelpers.addHelperClasses(bcr);
    bcr.addInputLines(
            "XPFlagCleanerSinglePositiveCase.java",
            "package com.uber.piranha;",
            "class XPFlagCleanerSinglePositiveCase {",
            " private XPTest experimentation;",
            " public String evaluate() {",
            "  // BUG: Diagnostic contains: Cleans stale XP flags",
            "  if (experimentation.isToggleDisabled(\"STALE_FLAG\")) { return \"X\"; }",
            "     else { return \"Y\";}",
            " }",
            "}")
        .addOutputLines(
            "XPFlagCleanerSinglePositiveCase.java",
            "package com.uber.piranha;",
            "class XPFlagCleanerSinglePositiveCase {",
            " private XPTest experimentation;",
            " public String evaluate() {",
            "  return \"Y\";",
            " }",
            "}")
        .doTest();
  }

  @Test
  public void negativeCaseWithFlagNameAsStringLiteral() throws IOException {

    ErrorProneFlags.Builder b = ErrorProneFlags.builder();
    b.putFlag("Piranha:FlagName", "STALE_FLAG");
    b.putFlag("Piranha:IsTreated", "true");
    b.putFlag("Piranha:Config", "config/properties.json");

    BugCheckerRefactoringTestHelper bcr =
        BugCheckerRefactoringTestHelper.newInstance(new XPFlagCleaner(b.build()), getClass());

    bcr = bcr.setArgs("-d", temporaryFolder.getRoot().getAbsolutePath());

    bcr = PiranhaTestingHelpers.addHelperClasses(bcr);
    bcr.addInputLines(
            "XPFlagCleanerSinglePositiveCase.java",
            "package com.uber.piranha;",
            "class XPFlagCleanerSinglePositiveCase {",
            " private XPTest experimentation;",
            " public String evaluate() {",
            "  if (experimentation.isToggleDisabled(\"NOT_STALE_FLAG\")) { return \"X\"; }",
            "     else { return \"Y\";}",
            " }",
            "}")
        .addOutputLines(
            "XPFlagCleanerSinglePositiveCase.java",
            "package com.uber.piranha;",
            "class XPFlagCleanerSinglePositiveCase {",
            " private XPTest experimentation;",
            " public String evaluate() {",
            "  if (experimentation.isToggleDisabled(\"NOT_STALE_FLAG\")) { return \"X\"; }",
            "     else { return \"Y\";}",
            " }",
            "}")
        .doTest();
  }

  @Test
  public void negativeCaseWithFlagNameAsVariable() throws IOException {

    ErrorProneFlags.Builder b = ErrorProneFlags.builder();
    b.putFlag("Piranha:FlagName", "STALE_FLAG");
    b.putFlag("Piranha:IsTreated", "true");
    b.putFlag("Piranha:Config", "config/properties.json");

    BugCheckerRefactoringTestHelper bcr =
        BugCheckerRefactoringTestHelper.newInstance(new XPFlagCleaner(b.build()), getClass());

    bcr = bcr.setArgs("-d", temporaryFolder.getRoot().getAbsolutePath());

    bcr = PiranhaTestingHelpers.addHelperClasses(bcr);
    bcr.addInputLines(
            "XPFlagCleanerSinglePositiveCase.java",
            "package com.uber.piranha;",
            "class XPFlagCleanerSinglePositiveCase {",
            "private static final String STALE_FLAG_CONSTANTS = \"NOT_STALE_FLAG\";",
            " private XPTest experimentation;",
            " public String evaluate() {",
            "  if (experimentation.isToggleDisabled(STALE_FLAG_CONSTANTS)) { return \"X\"; }",
            "     else { return \"Y\";}",
            " }",
            "}")
        .addOutputLines(
            "XPFlagCleanerSinglePositiveCase.java",
            "package com.uber.piranha;",
            "class XPFlagCleanerSinglePositiveCase {",
            "private static final String STALE_FLAG_CONSTANTS = \"NOT_STALE_FLAG\";",
            " private XPTest experimentation;",
            " public String evaluate() {",
            "  if (experimentation.isToggleDisabled(STALE_FLAG_CONSTANTS)) { return \"X\"; }",
            "     else { return \"Y\";}",
            " }",
            "}")
        .doTest();
  }

  /**
   * [https://github.com/uber/piranha/issues/44]
   *
   * <p>This test ensures static imports are not removed by piranha if an empty flag is passed in
   * config
   */
  @Test
  public void testEmptyFlagDoesNotRemoveStaticImports() throws IOException {

    ErrorProneFlags.Builder b = ErrorProneFlags.builder();
    b.putFlag("Piranha:FlagName", "");
    b.putFlag("Piranha:IsTreated", "true");
    b.putFlag("Piranha:Config", "config/properties.json");

    BugCheckerRefactoringTestHelper bcr =
        BugCheckerRefactoringTestHelper.newInstance(new XPFlagCleaner(b.build()), getClass());

    bcr = bcr.setArgs("-d", temporaryFolder.getRoot().getAbsolutePath());

    bcr = PiranhaTestingHelpers.addHelperClasses(bcr);
    bcr.addInputLines(
            "EmptyFlagRemovesStaticImports.java",
            "package com.uber.piranha;",
            "import static com.uber.piranha.Constants.ONE;",
            "class EmptyFlagRemovesStaticImports {",
            "  public String evaluate(int x) {",
            "    if (x == ONE) { return \"yes\"; }",
            "    return \"no\";",
            "  }",
            "}")
        .addOutputLines(
            "EmptyFlagRemovesStaticImports.java",
            "package com.uber.piranha;",
            "import static com.uber.piranha.Constants.ONE;",
            "class EmptyFlagRemovesStaticImports {",
            "  public String evaluate(int x) {",
            "    if (x == ONE) { return \"yes\"; }",
            "    return \"no\";",
            "  }",
            "}")
        .addInputLines(
            "Constants.java",
            "package com.uber.piranha;",
            "class Constants {",
            "  public static int ONE = 1;",
            "}")
        .addOutputLines(
            "Constants.java",
            "package com.uber.piranha;",
            "class Constants {",
            "  public static int ONE = 1;",
            "}")
        .doTest();
  }

  @Test
  public void testMultipleClonesAcrossFiles() throws IOException {
    // This test mostly ensures we aren't persisting state (such as overlap check state) between
    // compilation units in a way that will fail to clean similar code across multiple files.

    ErrorProneFlags.Builder b = ErrorProneFlags.builder();
    b.putFlag("Piranha:FlagName", "STALE_FLAG");
    b.putFlag("Piranha:IsTreated", "true");
    b.putFlag("Piranha:Config", "config/properties.json");

    BugCheckerRefactoringTestHelper bcr =
        BugCheckerRefactoringTestHelper.newInstance(new XPFlagCleaner(b.build()), getClass());

    bcr = bcr.setArgs("-d", temporaryFolder.getRoot().getAbsolutePath());

    bcr = PiranhaTestingHelpers.addHelperClasses(bcr);

    bcr.addInputLines(
            "TestExperimentName.java",
            "package com.uber.piranha;",
            "public enum TestExperimentName {",
            " STALE_FLAG",
            "}")
        .addOutputLines(
            "TestExperimentName.java",
            "package com.uber.piranha;",
            "public enum TestExperimentName {", // Ideally we would remove this too, fix later
            "}")
        // Order is back to front: the following refactoring will fail before this commit (clearing
        // endPos)...
        .addInputLines(
            "XPFlagCleanerSinglePositiveCase1.java",
            "package com.uber.piranha;",
            "import static com.uber.piranha.TestExperimentName.STALE_FLAG;",
            "class XPFlagCleanerSinglePositiveCase1 {",
            " private XPTest experimentation;",
            " public void foo() {",
            "  // BUG: Diagnostic contains: Cleans stale XP flags",
            "  if (experimentation.isToggleDisabled(STALE_FLAG)) {",
            "     System.err.println(\"To be removed\");",
            "  }",
            " }",
            "}")
        .addOutputLines(
            "XPFlagCleanerSinglePositiveCase1.java",
            "package com.uber.piranha;",
            "class XPFlagCleanerSinglePositiveCase1 {",
            " private XPTest experimentation;",
            " public void foo() {",
            " }",
            "}")
        // ... while this identical refactoring succeeds:
        .addInputLines(
            "XPFlagCleanerSinglePositiveCase2.java",
            "package com.uber.piranha;",
            "import static com.uber.piranha.TestExperimentName.STALE_FLAG;",
            "class XPFlagCleanerSinglePositiveCase2 {",
            " private XPTest experimentation;",
            " public void foo() {",
            "  // BUG: Diagnostic contains: Cleans stale XP flags",
            "  if (experimentation.isToggleDisabled(STALE_FLAG)) {",
            "     System.err.println(\"To be removed\");",
            "  }",
            " }",
            "}")
        .addOutputLines(
            "XPFlagCleanerSinglePositiveCase2.java",
            "package com.uber.piranha;",
            "class XPFlagCleanerSinglePositiveCase2 {",
            " private XPTest experimentation;",
            " public void foo() {",
            " }",
            "}")
        .doTest();
  }

  @Test
  public void testIgnoresPrefixMatchFlag() throws IOException {

    ErrorProneFlags.Builder b = ErrorProneFlags.builder();
    b.putFlag("Piranha:FlagName", "STALE_FLAG");
    b.putFlag("Piranha:IsTreated", "false");
    b.putFlag("Piranha:Config", "config/properties.json");

    BugCheckerRefactoringTestHelper bcr =
        BugCheckerRefactoringTestHelper.newInstance(new XPFlagCleaner(b.build()), getClass());

    bcr = bcr.setArgs("-d", temporaryFolder.getRoot().getAbsolutePath());

    bcr = PiranhaTestingHelpers.addHelperClasses(bcr);
    bcr.addInputLines(
            "TestExperimentName.java",
            "package com.uber.piranha;",
            "public enum TestExperimentName {",
            " STALE_FLAG,",
            " OTHER_STALE_FLAG",
            "}")
        .addOutputLines(
            "TestExperimentName.java",
            "package com.uber.piranha;",
            "public enum TestExperimentName {",
            " OTHER_STALE_FLAG",
            "}")
        .addInputLines(
            "TestClassFullMatch.java",
            "package com.uber.piranha;",
            "import static com.uber.piranha.TestExperimentName.STALE_FLAG;",
            "class TestClassFullMatch { }")
        .addOutputLines(
            "TestClassFullMatch.java", "package com.uber.piranha;", "class TestClassFullMatch { }")
        .addInputLines(
            "TestClassPartialMatch.java",
            "package com.uber.piranha;",
            "import static com.uber.piranha.TestExperimentName.OTHER_STALE_FLAG;",
            "class TestClassPartialMatch { }")
        .addOutputLines(
            "TestClassPartialMatch.java",
            "package com.uber.piranha;",
            "import static com.uber.piranha.TestExperimentName.OTHER_STALE_FLAG;",
            "class TestClassPartialMatch { }")
        .doTest();
  }

  // Tests for cleanup of unnecessary blocks in the body of a lambda expression.
  @Test
  public void testRemoveUnnecessaryBlockLambda() throws IOException {
    ErrorProneFlags.Builder b = ErrorProneFlags.builder();
    b.putFlag("Piranha:FlagName", "STALE_FLAG");
    b.putFlag("Piranha:IsTreated", "false");
    b.putFlag("Piranha:Config", "config/properties.json");

    BugCheckerRefactoringTestHelper bcr =
        BugCheckerRefactoringTestHelper.newInstance(new XPFlagCleaner(b.build()), getClass());

    bcr = bcr.setArgs("-d", temporaryFolder.getRoot().getAbsolutePath());
    bcr = PiranhaTestingHelpers.addHelperClasses(bcr);

    bcr.addInputLines(
            "TestRemoveBlocks.java",
            "package com.uber.piranha;",
            "import java.util.function.Consumer;",
            "import java.util.function.Supplier;",
            "class TestRemoveBlocks {",
            " private XPTest experimentation;",
            " public void testMethod(){",
            "   Consumer<String> someConsumer = (s) -> {",
            "             if(experimentation.isToggleDisabled(\"STALE_FLAG\")){",
            "                  System.out.println(s);",
            "              } ",
            "              else {",
            "                    System.out.println(s + \"123\");",
            "               }",
            "          };",
            "   Supplier<String> someSupplier = () -> {",
            "             if(experimentation.isToggleDisabled(\"STALE_FLAG\")){",
            "                  return  \"ABC\";",
            "              } ",
            "              else {",
            "                    return  \"123\";",
            "               }",
            "          };",
            "   Supplier<String> someSupplier1 = () -> {",
            "             if(experimentation.isToggleDisabled(\"STALE_FLAG\")){",
            "                  System.out.println(\"ABC\");",
            "                  return  \"ABC\";",
            "              } ",
            "              else {",
            "                  System.out.println(\"123\");",
            "                   return  \"123\";",
            "               }",
            "          };",
            "   Consumer<String> someConsumer1 = (s) -> {",
            "             if(experimentation.isToggleDisabled(\"STALE_FLAG\")){",
            "                  System.out.println(s);",
            "              } ",
            "              else {",
            "                    System.out.println(s + \"123\");",
            "               }",
            "               System.out.println(\"No match\");",
            "          };",
            " }",
            "}")
        .addOutputLines(
            "TestRemoveBlocks.java",
            "package com.uber.piranha;",
            "import java.util.function.Consumer;",
            "import java.util.function.Supplier;",
            "class TestRemoveBlocks {",
            " private XPTest experimentation;",
            " public void testMethod(){",
            "   Consumer<String> someConsumer = (s) -> {",
            "                  System.out.println(s);",
            "          };",
            "   Supplier<String> someSupplier = () -> {",
            "                  return \"ABC\";",
            "          };",
            "   Supplier<String> someSupplier1 = () -> {",
            "                  System.out.println(\"ABC\");",
            "                  return  \"ABC\";",
            "          };",
            "   Consumer<String> someConsumer1 = (s) -> {",
            "               System.out.println(s);",
            "               System.out.println(\"No match\");",
            "          };",
            " }",
            "}")
        .doTest();
  }

  @Test
  public void testRemoveSpecificAPIpatternsMockito() throws IOException {

    ErrorProneFlags.Builder b = ErrorProneFlags.builder();
    b.putFlag("Piranha:FlagName", "STALE_FLAG");
    b.putFlag("Piranha:IsTreated", "false");
    b.putFlag("Piranha:Config", "config/properties.json");

    BugCheckerRefactoringTestHelper bcr =
        BugCheckerRefactoringTestHelper.newInstance(new XPFlagCleaner(b.build()), getClass());

    bcr = bcr.setArgs("-d", temporaryFolder.getRoot().getAbsolutePath());
    bcr = PiranhaTestingHelpers.addHelperClasses(bcr);
    bcr.addInputLines(
            "XPFlagCleanerSinglePositiveCase.java",
            "package com.uber.piranha;",
            "import static org.mockito.Mockito.when;",
            "import org.mockito.invocation.InvocationOnMock;",
            "import org.mockito.stubbing.Answer;",
            "import org.mockito.stubbing.OngoingStubbing;",
            "class MockitoTest {",
            " private XPTest experimentation;",
            " public void evaluate() {",
            "  Answer ans = new Answer<Integer>() {\n"
                + "      public Integer answer(InvocationOnMock invocation) throws Throwable {\n"
                + "        return (Integer) invocation.getArguments()[0];\n"
                + "      }};",
            "  when(experimentation.isToggleDisabled(\"STALE_FLAG\")).thenReturn(false);",
            "  when(experimentation.isToggleEnabled(\"STALE_FLAG\")).thenThrow(new RuntimeException());",
            "  when(experimentation.isToggleDisabled(\"STALE_FLAG\")).thenCallRealMethod();",
            "  when(experimentation.isToggleEnabled(\"STALE_FLAG\")).then(ans);",
            "  boolean b1 = someWrapper(when(experimentation.isToggleDisabled(\"STALE_FLAG\")).thenCallRealMethod());",
            "  boolean b2 = someWrapper(when(experimentation.isToggleDisabled(\"OTHER_FLAG\")).thenCallRealMethod());",
            "  someWhenWrapper(when(experimentation.isToggleDisabled(\"STALE_FLAG\"))).thenCallRealMethod();",
            "  someWhenWrapper(when(experimentation.isToggleDisabled(\"OTHER_FLAG\"))).thenCallRealMethod();",
            "  when(experimentation.isToggleEnabled(\"OTHER_FLAG\")).thenReturn(false);",
            "  when(experimentation.isToggleEnabled(\"OTHER_FLAG\")).thenThrow(new RuntimeException());",
            "  when(experimentation.isToggleDisabled(\"OTHER_FLAG\")).thenCallRealMethod();",
            "  when(experimentation.isToggleEnabled(\"OTHER_FLAG\")).then(ans);",
            "  when(foobar()).thenReturn(false);",
            "  when(foobar()).thenAnswer(ans);",
            " }",
            " public boolean foobar() { return true;}",
            " public boolean someWrapper(Object obj) { return true;}",
            " public OngoingStubbing<Boolean> someWhenWrapper(OngoingStubbing<Boolean> x) { return x;}",
            "}")
        .addOutputLines(
            "XPFlagCleanerSinglePositiveCase.java",
            "package com.uber.piranha;",
            "import static org.mockito.Mockito.when;",
            "import org.mockito.invocation.InvocationOnMock;",
            "import org.mockito.stubbing.Answer;",
            "import org.mockito.stubbing.OngoingStubbing;",
            "class MockitoTest {",
            " private XPTest experimentation;",
            " public void evaluate() {",
            "  Answer ans = new Answer<Integer>() {\n"
                + "      public Integer answer(InvocationOnMock invocation) throws Throwable {\n"
                + "        return (Integer) invocation.getArguments()[0];\n"
                + "      }};",
            "",
            "",
            "",
            "",
            "",
            "  boolean b1 = someWrapper(when(true).thenCallRealMethod());",
            "  boolean b2 = someWrapper(when(experimentation.isToggleDisabled(\"OTHER_FLAG\")).thenCallRealMethod());",
            "",
            "  someWhenWrapper(when(experimentation.isToggleDisabled(\"OTHER_FLAG\"))).thenCallRealMethod();",
            "  when(experimentation.isToggleEnabled(\"OTHER_FLAG\")).thenReturn(false);",
            "  when(experimentation.isToggleEnabled(\"OTHER_FLAG\")).thenThrow(new RuntimeException());",
            "  when(experimentation.isToggleDisabled(\"OTHER_FLAG\")).thenCallRealMethod();",
            "  when(experimentation.isToggleEnabled(\"OTHER_FLAG\")).then(ans);",
            "  when(foobar()).thenReturn(false);",
            "  when(foobar()).thenAnswer(ans);",
            " }",
            " public boolean foobar() { return true;}",
            " public boolean someWrapper(Object obj) { return true;}",
            " public OngoingStubbing<Boolean> someWhenWrapper(OngoingStubbing<Boolean> x) { return x;}",
            "}")
        .doTest();
  }

  @Test
  public void testStripRedundantParenthesisControl() throws IOException {
    ErrorProneFlags.Builder b = ErrorProneFlags.builder();
    b.putFlag("Piranha:FlagName", "STALE_FLAG");
    b.putFlag("Piranha:IsTreated", "false");
    b.putFlag("Piranha:Config", "config/properties.json");

    BugCheckerRefactoringTestHelper bcr =
        BugCheckerRefactoringTestHelper.newInstance(new XPFlagCleaner(b.build()), getClass());

    bcr = bcr.setArgs("-d", temporaryFolder.getRoot().getAbsolutePath());

    bcr = PiranhaTestingHelpers.addHelperClasses(bcr);
    bcr.addInputLines(
            "TestExperimentName.java",
            "package com.uber.piranha;",
            "public enum TestExperimentName {",
            " STALE_FLAG",
            "}")
        .addOutputLines(
            "TestExperimentName.java",
            "package com.uber.piranha;",
            "public enum TestExperimentName {",
            "}")
        .addInputLines(
            "XPFlagCleanerStripRedundantParenthesisWithNoSpaceControl.java",
            "package com.uber.piranha;",
            "class XPFlagCleanerStripRedundantParenthesisWithNoSpaceControl {",
            " private XPTest experimentation;",
            " public void foo (boolean x, boolean y) {",
            "   if (x || (y && experimentation.isToggleEnabled(TestExperimentName.STALE_FLAG))) { System.out.println(\"if block\"); }",
            " }",
            " public void bar (boolean x, boolean y, boolean z) {",
            "   if (x && (y && (z && experimentation.isToggleEnabled(TestExperimentName.STALE_FLAG)))) { System.out.println(\"if block\"); }",
            " }",
            " public void baz (boolean x, boolean y) {",
            "   if (x && (y && !experimentation.isToggleEnabled(TestExperimentName.STALE_FLAG))) { System.out.println(\"if block\"); }",
            " }",
            " public void bax (boolean x, boolean y, boolean z) {",
            "   if (x && (y || (z && experimentation.isToggleEnabled(TestExperimentName.STALE_FLAG)))) { System.out.println(\"if block\"); }",
            " }",
            " public boolean bax1 (boolean x, boolean y, boolean z) {",
            "   return x && (y || (z && experimentation.isToggleEnabled(TestExperimentName.STALE_FLAG)));",
            " }",
            " public void bax2 (boolean x, boolean y, boolean z) {",
            "   boolean a = !(x && (y || (z && experimentation.isToggleEnabled(TestExperimentName.STALE_FLAG))));",
            " }",
            "}")
        .addOutputLines(
            "XPFlagCleanerStripRedundantParenthesisWithNoSpaceControl.java",
            "package com.uber.piranha;",
            "class XPFlagCleanerStripRedundantParenthesisWithNoSpaceControl {",
            " private XPTest experimentation;",
            " public void foo (boolean x, boolean y) {",
            "   if (x) { System.out.println(\"if block\"); }",
            " }",
            " public void bar (boolean x, boolean y, boolean z) {",
            "    ",
            " }",
            " public void baz (boolean x, boolean y) {",
            "   if (x && y) { System.out.println(\"if block\"); }",
            " }",
            " public void bax (boolean x, boolean y, boolean z) {",
            "   if (x && y) { System.out.println(\"if block\"); }",
            " }",
            " public boolean bax1 (boolean x, boolean y, boolean z) {",
            "   return x && y;",
            " }",
            " public void bax2 (boolean x, boolean y, boolean z) {",
            "   boolean a = !(x && y);",
            " }",
            "}")
        .doTest();
  }

  /** This test checks that redundant parenthesis are removed from code */
  @Test
  public void testStripRedundantParenthesisTreatment() throws IOException {
    ErrorProneFlags.Builder b = ErrorProneFlags.builder();
    b.putFlag("Piranha:FlagName", "STALE_FLAG");
    b.putFlag("Piranha:IsTreated", "true");
    b.putFlag("Piranha:Config", "config/properties.json");

    BugCheckerRefactoringTestHelper bcr =
        BugCheckerRefactoringTestHelper.newInstance(new XPFlagCleaner(b.build()), getClass());

    bcr = bcr.setArgs("-d", temporaryFolder.getRoot().getAbsolutePath());

    bcr = PiranhaTestingHelpers.addHelperClasses(bcr);
    bcr.addInputLines(
            "TestExperimentName.java",
            "package com.uber.piranha;",
            "public enum TestExperimentName {",
            " STALE_FLAG",
            "}")
        .addOutputLines(
            "TestExperimentName.java",
            "package com.uber.piranha;",
            "public enum TestExperimentName {",
            "}")
        .addInputLines(
            "XPFlagCleanerStripRedundantParenthesisWithNoSpaceControl.java",
            "package com.uber.piranha;",
            "class XPFlagCleanerStripRedundantParenthesisWithNoSpaceControl {",
            " private XPTest experimentation;",
            " public void foo (boolean x, boolean y) {",
            "   if (x || (y && experimentation.isToggleEnabled(TestExperimentName.STALE_FLAG))) { System.out.println(\"if block\"); }",
            " }",
            " public boolean foo1 (boolean x, boolean y) {",
            "   return x || (y && experimentation.isToggleEnabled(TestExperimentName.STALE_FLAG));",
            " }",
            " public void bar (boolean x, boolean y, boolean z) {",
            "   if (x && (y && (z && experimentation.isToggleEnabled(TestExperimentName.STALE_FLAG)))) { System.out.println(\"if block\"); }",
            " }",
            " public void bar1 (boolean x, boolean y, boolean z) {",
            "   if (x && (y && !(z && experimentation.isToggleEnabled(TestExperimentName.STALE_FLAG)))) { System.out.println(\"if block\"); }",
            " }",
            " public void bar2 (boolean x, boolean y, boolean z) {",
            "   if (x && (y && z && experimentation.isToggleEnabled(TestExperimentName.STALE_FLAG))) { System.out.println(\"if block\"); }",
            " }",
            " public void baz (boolean x, boolean y) {",
            "   if (x && (y && !experimentation.isToggleEnabled(TestExperimentName.STALE_FLAG))) { System.out.println(\"if block\"); }",
            " }",
            " public void bax (boolean x, boolean y, boolean z) {",
            "   if (x && (y || (z && experimentation.isToggleEnabled(TestExperimentName.STALE_FLAG)))) { System.out.println(\"if block\"); }",
            " }",
            " public boolean bax_rmv (boolean x, boolean y, boolean z) {",
            "   return x && (y || z || experimentation.isToggleEnabled(TestExperimentName.STALE_FLAG));",
            " }",
            " public boolean bax_rmv_all (boolean x, boolean y, boolean z) {",
            "   return x && (y && z && experimentation.isToggleEnabled(TestExperimentName.STALE_FLAG));",
            " }",
            " public void bax1 (boolean w, boolean x, boolean y, boolean z) {",
            "   if (x && (y || (z && (experimentation.isToggleEnabled(TestExperimentName.STALE_FLAG) && w)))) { System.out.println(\"if block\"); }",
            " }",
            " public void bax2 (boolean w, boolean x, boolean y, boolean z) {",
            "   if (x && (y || (z && (experimentation.isToggleEnabled(TestExperimentName.STALE_FLAG) && w)))) { boolean a = x && (y || (z && experimentation.isToggleEnabled(TestExperimentName.STALE_FLAG))); }",
            " }",
            " public boolean bax3 () {",
            "   if(experimentation.isToggleEnabled(TestExperimentName.STALE_FLAG)){return true;} else {return false;}",
            " }",
            " public boolean bax4 () {",
            "   boolean x = (!experimentation.isToggleEnabled(TestExperimentName.STALE_FLAG));",
            "   if(experimentation.isToggleEnabled(TestExperimentName.STALE_FLAG)){return true;} else {return false;}",
            " }",
            " public boolean bax5 (boolean x) {",
            "   return (x && experimentation.isToggleEnabled(TestExperimentName.STALE_FLAG));",
            " }",
            "}")
        .addOutputLines(
            "XPFlagCleanerStripRedundantParenthesisWithNoSpaceControl.java",
            "package com.uber.piranha;",
            "class XPFlagCleanerStripRedundantParenthesisWithNoSpaceControl {",
            " private XPTest experimentation;",
            " public void foo (boolean x, boolean y) {",
            "   if (x || y) { System.out.println(\"if block\"); }",
            " }",
            " public boolean foo1 (boolean x, boolean y) {",
            "   return x || y;",
            " }",
            " public void bar (boolean x, boolean y, boolean z) {",
            "   if (x && (y && z)) { System.out.println(\"if block\"); }",
            " }",
            " public void bar1 (boolean x, boolean y, boolean z) {",
            "   if (x && (y && !z)) { System.out.println(\"if block\"); }",
            " }",
            " public void bar2 (boolean x, boolean y, boolean z) {",
            "   if (x && y && z) { System.out.println(\"if block\"); }",
            " }",
            " public void baz (boolean x, boolean y) {",
            "   ",
            " }",
            " public void bax (boolean x, boolean y, boolean z) {",
            "   if (x && (y || z)) { System.out.println(\"if block\"); }",
            " }",
            " public boolean bax_rmv (boolean x, boolean y, boolean z) {",
            "   return x;",
            " }",
            " public boolean bax_rmv_all (boolean x, boolean y, boolean z) {",
            "   return x && y && z;",
            " }",
            " public void bax1 (boolean w, boolean x, boolean y, boolean z) {",
            "   if (x && (y || (z && w))) { System.out.println(\"if block\"); }",
            " }",
            " public void bax2 (boolean w, boolean x, boolean y, boolean z) {",
            "   if (x && (y || (z && w))) { boolean a = x && (y || z); }",
            " }",
            " public boolean bax3 () {",
            "   return true;",
            " }",
            " public boolean bax4 () {",
            "   boolean x = (false);",
            "   return true;",
            " }",
            " public boolean bax5 (boolean x) {",
            "   return x;",
            " }",
            "}")
        .doTest();
  }

  @Test
  public void testRemoveSpecificAPIpatternsEasyMock() throws IOException {

    ErrorProneFlags.Builder b = ErrorProneFlags.builder();
    b.putFlag("Piranha:FlagName", "STALE_FLAG");
    b.putFlag("Piranha:IsTreated", "false");
    b.putFlag("Piranha:Config", "config/properties.json");

    BugCheckerRefactoringTestHelper bcr =
        BugCheckerRefactoringTestHelper.newInstance(new XPFlagCleaner(b.build()), getClass());

    bcr = bcr.setArgs("-d", temporaryFolder.getRoot().getAbsolutePath());
    bcr = PiranhaTestingHelpers.addHelperClasses(bcr);
    bcr.addInputLines(
            "XPFlagCleanerSinglePositiveCase.java",
            "package com.uber.piranha;",
            "import org.easymock.EasyMock;",
            "class EasyMockTest {",
            " private XPTest experimentation;",
            " public void evaluate() {",
            "  EasyMock.expect(experimentation.isToggleDisabled(\"STALE_FLAG\")).andReturn(true).anyTimes();",
            "  EasyMock.expect(experimentation.isToggleEnabled(\"STALE_FLAG\")).andReturn(true).times(5);",
            "  EasyMock.expect(experimentation.isToggleDisabled(\"STALE_FLAG\")).andReturn(true).times(5, 6);",
            "  EasyMock.expect(experimentation.isToggleDisabled(\"STALE_FLAG\")).andReturn(true).once();",
            "  EasyMock.expect(experimentation.isToggleEnabled(\"STALE_FLAG\")).andReturn(true).atLeastOnce();",
            "  EasyMock.expect(experimentation.isToggleEnabled(\"STALE_FLAG\")).andReturn(true).anyTimes();",
            "  EasyMock.expect(experimentation.isToggleEnabled(\"STALE_FLAG\")).andReturn(true);",
            "  EasyMock.expect(experimentation.isToggleEnabled(\"STALE_FLAG\")).asStub();",
            "  EasyMock.expect(experimentation.isToggleEnabled(\"OTHER_FLAG\")).andReturn(true).anyTimes();",
            "  EasyMock.expect(foobar()).andReturn(true).times(5);",
            "  EasyMock.expect(experimentation.isToggleEnabled(\"OTHER_FLAG\")).andReturn(true).times(5, 6);",
            "  EasyMock.expect(experimentation.isToggleDisabled(\"OTHER_FLAG\")).andReturn(true).once();",
            "  EasyMock.expect(experimentation.isToggleDisabled(\"OTHER_FLAG\")).andReturn(true).atLeastOnce();",
            "  EasyMock.expect(experimentation.isToggleDisabled(\"OTHER_FLAG\")).andReturn(true).anyTimes();",
            " }",
            " public boolean foobar() { return true;}",
            " public boolean someWrapper(Object obj) { return true;}",
            "}")
        .addOutputLines(
            "XPFlagCleanerSinglePositiveCase.java",
            "package com.uber.piranha;",
            "import org.easymock.EasyMock;",
            "class EasyMockTest {",
            " private XPTest experimentation;",
            " public void evaluate() {",
            "",
            "",
            "",
            "",
            "",
            "",
            "  EasyMock.expect(experimentation.isToggleEnabled(\"OTHER_FLAG\")).andReturn(true).anyTimes();",
            "  EasyMock.expect(foobar()).andReturn(true).times(5);",
            "  EasyMock.expect(experimentation.isToggleEnabled(\"OTHER_FLAG\")).andReturn(true).times(5, 6);",
            "  EasyMock.expect(experimentation.isToggleDisabled(\"OTHER_FLAG\")).andReturn(true).once();",
            "  EasyMock.expect(experimentation.isToggleDisabled(\"OTHER_FLAG\")).andReturn(true).atLeastOnce();",
            "  EasyMock.expect(experimentation.isToggleDisabled(\"OTHER_FLAG\")).andReturn(true).anyTimes();",
            " }",
            " public boolean foobar() { return true;}",
            " public boolean someWrapper(Object obj) { return true;}",
            "}")
        .doTest();
  }

  @Test
  public void testRemoveSpecificAPIpatternsJUnit() throws IOException {

    ErrorProneFlags.Builder b = ErrorProneFlags.builder();
    b.putFlag("Piranha:FlagName", "STALE_FLAG");
    b.putFlag("Piranha:IsTreated", "false");
    b.putFlag("Piranha:Config", "config/properties.json");

    BugCheckerRefactoringTestHelper bcr =
        BugCheckerRefactoringTestHelper.newInstance(new XPFlagCleaner(b.build()), getClass());

    bcr = bcr.setArgs("-d", temporaryFolder.getRoot().getAbsolutePath());
    bcr = PiranhaTestingHelpers.addHelperClasses(bcr);
    bcr.addInputLines(
            "XPFlagCleanerSinglePositiveCase.java",
            "package com.uber.piranha;",
            "import static org.junit.Assert.assertFalse;",
            "import static org.junit.Assert.assertTrue;",
            "class JUnitTest {",
            " private XPTest experimentation;",
            " public void evaluate() {",
            "  assertFalse(experimentation.isToggleDisabled(\"STALE_FLAG\"));",
            "  assertTrue(experimentation.isToggleEnabled(\"STALE_FLAG\"));",
            "  assertFalse(experimentation.isToggleEnabled(\"OTHER_FLAG\"));",
            "  assertTrue(experimentation.isToggleDisabled(\"OTHER_FLAG\"));",
            "  assertTrue(foobar());",
            " }",
            " public boolean foobar() { return true;}",
            " public boolean someWrapper(Object obj) { return true;}",
            "}")
        .addOutputLines(
            "XPFlagCleanerSinglePositiveCase.java",
            "package com.uber.piranha;",
            "import static org.junit.Assert.assertFalse;",
            "import static org.junit.Assert.assertTrue;",
            "class JUnitTest {",
            " private XPTest experimentation;",
            " public void evaluate() {",
            "",
            "",
            "  assertFalse(experimentation.isToggleEnabled(\"OTHER_FLAG\"));",
            "  assertTrue(experimentation.isToggleDisabled(\"OTHER_FLAG\"));",
            "  assertTrue(foobar());",
            " }",
            " public boolean foobar() { return true;}",
            " public boolean someWrapper(Object obj) { return true;}",
            "}")
        .doTest();
  }

<<<<<<< HEAD
  public void transformAndCreateNewPropertyFile(
      String srcProp, String trgtProp, String staleFlag, boolean isTreated) throws IOException {

    String[] temp = staleFlag.split("_");
    String flagNameCamelCase =
        temp[0]
            + Arrays.stream(temp, 1, temp.length)
                .map(str -> str.substring(0, 1).toUpperCase() + str.substring(1))
                .collect(joining());
    String newContent =
        Files.readAllLines(Paths.get(srcProp))
            .stream()
            .map(x -> x.replace("[flagName]", flagNameCamelCase))
            .map(x -> x.replace("[notIsTreated]", String.valueOf(!isTreated)))
            .collect(joining("\n"));
    Path trgt = Paths.get(trgtProp);
    Files.deleteIfExists(trgt);
    Files.write(trgt, newContent.getBytes(UTF_8), StandardOpenOption.CREATE);
=======
  @Test
  public void testRemoveSpecificAPIPatternsInstanceMethod() throws IOException {

    ErrorProneFlags.Builder b = ErrorProneFlags.builder();
    b.putFlag("Piranha:FlagName", "STALE_FLAG");
    b.putFlag("Piranha:IsTreated", "false");
    b.putFlag(
        "Piranha:Config", "src/test/resources/config/properties_unnecessary_instance_method.json");

    BugCheckerRefactoringTestHelper bcr =
        BugCheckerRefactoringTestHelper.newInstance(new XPFlagCleaner(b.build()), getClass());

    bcr = bcr.setArgs("-d", temporaryFolder.getRoot().getAbsolutePath());
    bcr = PiranhaTestingHelpers.addHelperClasses(bcr);
    bcr.addInputLines(
            "TestObj.java",
            "package com.uber.piranha;",
            "class TestObj{",
            "public void isTrue(boolean b) {}",
            "}")
        .expectUnchanged()
        .addInputLines(
            "XPFlagCleanerSinglePositiveCase.java",
            "package com.uber.piranha;",
            "class JUnitTest {",
            " private TestObj tobj;",
            " private XPTest experimentation;",
            " public void evaluate() {",
            "  tobj.isTrue(experimentation.isToggleDisabled(\"STALE_FLAG\"));",
            " }",
            "}")
        .addOutputLines(
            "XPFlagCleanerSinglePositiveCase.java",
            "package com.uber.piranha;",
            "class JUnitTest {",
            " private TestObj tobj;",
            " private XPTest experimentation;",
            " public void evaluate() {",
            " }",
            "}")
        .doTest();
  }

  @Test
  public void testRemoveSpecificAPIpatterns() throws IOException {

    ErrorProneFlags.Builder b = ErrorProneFlags.builder();
    b.putFlag("Piranha:FlagName", "STALE_FLAG");
    b.putFlag("Piranha:IsTreated", "false");
    b.putFlag("Piranha:Config", "config/properties.json");

    BugCheckerRefactoringTestHelper bcr =
        BugCheckerRefactoringTestHelper.newInstance(new XPFlagCleaner(b.build()), getClass());

    bcr = bcr.setArgs("-d", temporaryFolder.getRoot().getAbsolutePath());
    bcr = PiranhaTestingHelpers.addHelperClasses(bcr);
    bcr.addInputLines(
            "XPFlagCleanerSinglePositiveCase.java",
            "package com.uber.piranha;",
            "import static org.mockito.Mockito.when;",
            "import org.mockito.invocation.InvocationOnMock;",
            "import org.mockito.stubbing.Answer;",
            "import org.mockito.stubbing.OngoingStubbing;",
            "import org.easymock.EasyMock;",
            "import static org.junit.Assert.assertFalse;",
            "import static org.junit.Assert.assertTrue;",
            "class MockitoTest {",
            " private XPTest experimentation;",
            " public void evaluate() {",
            "// Mockito Test Scenarios",
            "  Answer ans = new Answer<Integer>() {\n"
                + "      public Integer answer(InvocationOnMock invocation) throws Throwable {\n"
                + "        return (Integer) invocation.getArguments()[0];\n"
                + "      }};",
            "  when(experimentation.isToggleDisabled(\"STALE_FLAG\")).thenReturn(false);",
            "  when(experimentation.isToggleEnabled(\"STALE_FLAG\")).thenThrow(new RuntimeException());",
            "  when(experimentation.isToggleDisabled(\"STALE_FLAG\")).thenCallRealMethod();",
            "  when(experimentation.isToggleEnabled(\"STALE_FLAG\")).then(ans);",
            "  boolean b1 = someWrapper(when(experimentation.isToggleDisabled(\"STALE_FLAG\")).thenCallRealMethod());",
            "  boolean b2 = someWrapper(when(experimentation.isToggleDisabled(\"OTHER_FLAG\")).thenCallRealMethod());",
            "  someWhenWrapper(when(experimentation.isToggleDisabled(\"STALE_FLAG\"))).thenCallRealMethod();",
            "  someWhenWrapper(when(experimentation.isToggleDisabled(\"OTHER_FLAG\"))).thenCallRealMethod();",
            "  when(experimentation.isToggleEnabled(\"OTHER_FLAG\")).thenReturn(false);",
            "  when(experimentation.isToggleEnabled(\"OTHER_FLAG\")).thenThrow(new RuntimeException());",
            "  when(experimentation.isToggleDisabled(\"OTHER_FLAG\")).thenCallRealMethod();",
            "  when(experimentation.isToggleEnabled(\"OTHER_FLAG\")).then(ans);",
            "  when(foobar()).thenReturn(false);",
            "  when(foobar()).thenAnswer(ans);",
            "// Easymock Test scenarios",
            "  EasyMock.expect(experimentation.isToggleDisabled(\"STALE_FLAG\")).andReturn(true).anyTimes();",
            "  EasyMock.expect(experimentation.isToggleEnabled(\"STALE_FLAG\")).andReturn(true).times(5);",
            "  EasyMock.expect(experimentation.isToggleDisabled(\"STALE_FLAG\")).andReturn(true).times(5, 6);",
            "  EasyMock.expect(experimentation.isToggleDisabled(\"STALE_FLAG\")).andReturn(true).once();",
            "  EasyMock.expect(experimentation.isToggleEnabled(\"STALE_FLAG\")).andReturn(true).atLeastOnce();",
            "  EasyMock.expect(experimentation.isToggleEnabled(\"STALE_FLAG\")).andReturn(true).anyTimes();",
            "  EasyMock.expect(experimentation.isToggleEnabled(\"STALE_FLAG\")).andReturn(true);",
            "  EasyMock.expect(experimentation.isToggleEnabled(\"STALE_FLAG\")).asStub();",
            "  EasyMock.expect(experimentation.isToggleEnabled(\"OTHER_FLAG\")).andReturn(true).anyTimes();",
            "  EasyMock.expect(foobar()).andReturn(true).times(5);",
            "  EasyMock.expect(experimentation.isToggleEnabled(\"OTHER_FLAG\")).andReturn(true).times(5, 6);",
            "  EasyMock.expect(experimentation.isToggleDisabled(\"OTHER_FLAG\")).andReturn(true).once();",
            "  EasyMock.expect(experimentation.isToggleDisabled(\"OTHER_FLAG\")).andReturn(true).atLeastOnce();",
            "  EasyMock.expect(experimentation.isToggleDisabled(\"OTHER_FLAG\")).andReturn(true).anyTimes();",
            "// JUnit Assert Test scearios",
            "  assertFalse(experimentation.isToggleDisabled(\"STALE_FLAG\"));",
            "  assertTrue(experimentation.isToggleEnabled(\"STALE_FLAG\"));",
            "  assertFalse(experimentation.isToggleEnabled(\"OTHER_FLAG\"));",
            "  assertTrue(experimentation.isToggleDisabled(\"OTHER_FLAG\"));",
            "  assertTrue(foobar());",
            " }",
            " public boolean foobar() { return true;}",
            " public boolean someWrapper(Object obj) { return true;}",
            " public OngoingStubbing<Boolean> someWhenWrapper(OngoingStubbing<Boolean> x) { return x;}",
            "}")
        .addOutputLines(
            "XPFlagCleanerSinglePositiveCase.java",
            "package com.uber.piranha;",
            "import static org.mockito.Mockito.when;",
            "import org.mockito.invocation.InvocationOnMock;",
            "import org.mockito.stubbing.Answer;",
            "import org.mockito.stubbing.OngoingStubbing;",
            "import org.easymock.EasyMock;",
            "import static org.junit.Assert.assertFalse;",
            "import static org.junit.Assert.assertTrue;",
            "class MockitoTest {",
            " private XPTest experimentation;",
            " public void evaluate() {",
            "// Mockito Test Scenarios",
            "  Answer ans = new Answer<Integer>() {\n"
                + "      public Integer answer(InvocationOnMock invocation) throws Throwable {\n"
                + "        return (Integer) invocation.getArguments()[0];\n"
                + "      }};",
            "",
            "",
            "",
            "",
            "",
            "  boolean b1 = someWrapper(when(true).thenCallRealMethod());",
            "  boolean b2 = someWrapper(when(experimentation.isToggleDisabled(\"OTHER_FLAG\")).thenCallRealMethod());",
            "",
            "  someWhenWrapper(when(experimentation.isToggleDisabled(\"OTHER_FLAG\"))).thenCallRealMethod();",
            "  when(experimentation.isToggleEnabled(\"OTHER_FLAG\")).thenReturn(false);",
            "  when(experimentation.isToggleEnabled(\"OTHER_FLAG\")).thenThrow(new RuntimeException());",
            "  when(experimentation.isToggleDisabled(\"OTHER_FLAG\")).thenCallRealMethod();",
            "  when(experimentation.isToggleEnabled(\"OTHER_FLAG\")).then(ans);",
            "  when(foobar()).thenReturn(false);",
            "  when(foobar()).thenAnswer(ans);",
            "// Easymock Test scenarios",
            "",
            "",
            "",
            "",
            "",
            "",
            "  EasyMock.expect(experimentation.isToggleEnabled(\"OTHER_FLAG\")).andReturn(true).anyTimes();",
            "  EasyMock.expect(foobar()).andReturn(true).times(5);",
            "  EasyMock.expect(experimentation.isToggleEnabled(\"OTHER_FLAG\")).andReturn(true).times(5, 6);",
            "  EasyMock.expect(experimentation.isToggleDisabled(\"OTHER_FLAG\")).andReturn(true).once();",
            "  EasyMock.expect(experimentation.isToggleDisabled(\"OTHER_FLAG\")).andReturn(true).atLeastOnce();",
            "  EasyMock.expect(experimentation.isToggleDisabled(\"OTHER_FLAG\")).andReturn(true).anyTimes();",
            "// JUnit Assert Test scearios",
            "",
            "",
            "  assertFalse(experimentation.isToggleEnabled(\"OTHER_FLAG\"));",
            "  assertTrue(experimentation.isToggleDisabled(\"OTHER_FLAG\"));",
            "  assertTrue(foobar());",
            " }",
            " public boolean foobar() { return true;}",
            " public boolean someWrapper(Object obj) { return true;}",
            " public OngoingStubbing<Boolean> someWhenWrapper(OngoingStubbing<Boolean> x) { return x;}",
            "}")
        .doTest();
>>>>>>> 162b1c5b
  }

  @Test
  public void testMethodChainTreated() {
    String staleFlag = "stale_flag";
    String isTreated = "true";
    String srcProp = "src/test/resources/config/properties_method_chain_treated.json";
    ErrorProneFlags.Builder b = ErrorProneFlags.builder();
    b.putFlag("Piranha:FlagName", staleFlag);
    b.putFlag("Piranha:IsTreated", isTreated);
    b.putFlag("Piranha:ArgumentIndexOptional", "true");
    b.putFlag("Piranha:Config", srcProp);
    BugCheckerRefactoringTestHelper bcr =
        BugCheckerRefactoringTestHelper.newInstance(new XPFlagCleaner(b.build()), getClass());
    bcr = bcr.setArgs("-d", temporaryFolder.getRoot().getAbsolutePath());
    bcr = addMockAPIToNameSpace(bcr);
    bcr.addInput("XPMethodChainCases.java").addOutput("XPMethodChainCasesTreatment.java").doTest();
  }

  @Test
  public void testMethodChainControl() {
    String staleFlag = "stale_flag";
    String isTreated = "false";
    String srcProp = "src/test/resources/config/properties_method_chain_control.json";
    ErrorProneFlags.Builder b = ErrorProneFlags.builder();
    b.putFlag("Piranha:FlagName", staleFlag);
    b.putFlag("Piranha:IsTreated", isTreated);
    b.putFlag("Piranha:ArgumentIndexOptional", "true");
    b.putFlag("Piranha:Config", srcProp);
    BugCheckerRefactoringTestHelper bcr =
        BugCheckerRefactoringTestHelper.newInstance(new XPFlagCleaner(b.build()), getClass());
    bcr = bcr.setArgs("-d", temporaryFolder.getRoot().getAbsolutePath());
    bcr = addMockAPIToNameSpace(bcr);
    bcr.addInput("XPMethodChainCases.java").addOutput("XPMethodChainCasesControl.java").doTest();
  }

  private BugCheckerRefactoringTestHelper addMockAPIToNameSpace(
      BugCheckerRefactoringTestHelper bcr) {
    bcr = bcr.addInput("mock/PVal.java").expectUnchanged();
    bcr = bcr.addInput("mock/Parameter.java").expectUnchanged();
    bcr = bcr.addInput("mock/BoolParam.java").expectUnchanged();
    bcr = bcr.addInput("mock/BoolParameter.java").expectUnchanged();
    bcr = bcr.addInput("mock/SomeParamRev.java").expectUnchanged();
    bcr = bcr.addInput("mock/OverlappingNameInterface.java").expectUnchanged();
    bcr = bcr.addInput("mock/SomeOtherInterface.java").expectUnchanged();
    bcr = bcr.addInput("mock/StaticMthds.java").expectUnchanged();
    return bcr;
  }

  // Deletes the abstract method declaration but does not delete the
  // chained method usages
  @Test
  public void testMethodTestDoNotAllowsChainFlag() throws IOException {
    String staleFlag = "stale_flag";
    String isTreated = "false";
    String srcProp = "src/test/resources/config/properties_no_method_chain.json";
    ErrorProneFlags.Builder b = ErrorProneFlags.builder();
    b.putFlag("Piranha:FlagName", staleFlag);
    b.putFlag("Piranha:IsTreated", isTreated);
    b.putFlag("Piranha:ArgumentIndexOptional", "true");
    b.putFlag("Piranha:Config", srcProp);
    BugCheckerRefactoringTestHelper bcr =
        BugCheckerRefactoringTestHelper.newInstance(new XPFlagCleaner(b.build()), getClass());
    bcr = bcr.setArgs("-d", temporaryFolder.getRoot().getAbsolutePath());
    bcr = addMockAPIToNameSpace(bcr);
    bcr.addInput("XPMethodChainCases.java")
        .addOutput("XPMethodChainCasesDoNotAllowMethodChain.java")
        .allowBreakingChanges()
        .doTest();
  }

  @Test
  public void testMethodTestDoNotAllowsMatchingArgMethodInvc() {
    String staleFlag = "stale_flag";
    String isTreated = "true";
    String srcProp = "src/test/resources/config/properties_no_flag_method_name.json";
    ErrorProneFlags.Builder b = ErrorProneFlags.builder();
    b.putFlag("Piranha:FlagName", staleFlag);
    b.putFlag("Piranha:IsTreated", isTreated);
    b.putFlag("Piranha:ArgumentIndexOptional", "true");
    b.putFlag("Piranha:Config", srcProp);
    BugCheckerRefactoringTestHelper bcr =
        BugCheckerRefactoringTestHelper.newInstance(new XPFlagCleaner(b.build()), getClass());
    bcr = bcr.setArgs("-d", temporaryFolder.getRoot().getAbsolutePath());
    bcr = addMockAPIToNameSpace(bcr);
    bcr.addInput("XPMethodChainCases.java")
        .addOutput("XPMethodChainCasesTreatmentDoNotAllowMatchingArgMethodInvc.java")
        .allowBreakingChanges()
        .doTest();
  }

  @Test
  public void testMethodTestDoNotallowArgMatchingAndMethodChain() throws IOException {
    String staleFlag = "stale_flag";
    String isTreated = "true";
    String srcProp =
        "src/test/resources/config/properties_no_flag_method_name_no_method_chain.json";
    ErrorProneFlags.Builder b = ErrorProneFlags.builder();
    b.putFlag("Piranha:FlagName", staleFlag);
    b.putFlag("Piranha:IsTreated", isTreated);
    b.putFlag("Piranha:ArgumentIndexOptional", "true");
    b.putFlag("Piranha:Config", srcProp);
    BugCheckerRefactoringTestHelper bcr =
        BugCheckerRefactoringTestHelper.newInstance(new XPFlagCleaner(b.build()), getClass());
    bcr = bcr.setArgs("-d", temporaryFolder.getRoot().getAbsolutePath());
    bcr = addMockAPIToNameSpace(bcr);
    bcr.addInput("XPMethodChainCases.java")
        .addOutput("XPMethodChainCasesDoNotallowArgMatchingAndMethodChain.java")
        .allowBreakingChanges()
        .doTest();
  }
}<|MERGE_RESOLUTION|>--- conflicted
+++ resolved
@@ -997,26 +997,6 @@
         .doTest();
   }
 
-<<<<<<< HEAD
-  public void transformAndCreateNewPropertyFile(
-      String srcProp, String trgtProp, String staleFlag, boolean isTreated) throws IOException {
-
-    String[] temp = staleFlag.split("_");
-    String flagNameCamelCase =
-        temp[0]
-            + Arrays.stream(temp, 1, temp.length)
-                .map(str -> str.substring(0, 1).toUpperCase() + str.substring(1))
-                .collect(joining());
-    String newContent =
-        Files.readAllLines(Paths.get(srcProp))
-            .stream()
-            .map(x -> x.replace("[flagName]", flagNameCamelCase))
-            .map(x -> x.replace("[notIsTreated]", String.valueOf(!isTreated)))
-            .collect(joining("\n"));
-    Path trgt = Paths.get(trgtProp);
-    Files.deleteIfExists(trgt);
-    Files.write(trgt, newContent.getBytes(UTF_8), StandardOpenOption.CREATE);
-=======
   @Test
   public void testRemoveSpecificAPIPatternsInstanceMethod() throws IOException {
 
@@ -1058,138 +1038,6 @@
             " }",
             "}")
         .doTest();
-  }
-
-  @Test
-  public void testRemoveSpecificAPIpatterns() throws IOException {
-
-    ErrorProneFlags.Builder b = ErrorProneFlags.builder();
-    b.putFlag("Piranha:FlagName", "STALE_FLAG");
-    b.putFlag("Piranha:IsTreated", "false");
-    b.putFlag("Piranha:Config", "config/properties.json");
-
-    BugCheckerRefactoringTestHelper bcr =
-        BugCheckerRefactoringTestHelper.newInstance(new XPFlagCleaner(b.build()), getClass());
-
-    bcr = bcr.setArgs("-d", temporaryFolder.getRoot().getAbsolutePath());
-    bcr = PiranhaTestingHelpers.addHelperClasses(bcr);
-    bcr.addInputLines(
-            "XPFlagCleanerSinglePositiveCase.java",
-            "package com.uber.piranha;",
-            "import static org.mockito.Mockito.when;",
-            "import org.mockito.invocation.InvocationOnMock;",
-            "import org.mockito.stubbing.Answer;",
-            "import org.mockito.stubbing.OngoingStubbing;",
-            "import org.easymock.EasyMock;",
-            "import static org.junit.Assert.assertFalse;",
-            "import static org.junit.Assert.assertTrue;",
-            "class MockitoTest {",
-            " private XPTest experimentation;",
-            " public void evaluate() {",
-            "// Mockito Test Scenarios",
-            "  Answer ans = new Answer<Integer>() {\n"
-                + "      public Integer answer(InvocationOnMock invocation) throws Throwable {\n"
-                + "        return (Integer) invocation.getArguments()[0];\n"
-                + "      }};",
-            "  when(experimentation.isToggleDisabled(\"STALE_FLAG\")).thenReturn(false);",
-            "  when(experimentation.isToggleEnabled(\"STALE_FLAG\")).thenThrow(new RuntimeException());",
-            "  when(experimentation.isToggleDisabled(\"STALE_FLAG\")).thenCallRealMethod();",
-            "  when(experimentation.isToggleEnabled(\"STALE_FLAG\")).then(ans);",
-            "  boolean b1 = someWrapper(when(experimentation.isToggleDisabled(\"STALE_FLAG\")).thenCallRealMethod());",
-            "  boolean b2 = someWrapper(when(experimentation.isToggleDisabled(\"OTHER_FLAG\")).thenCallRealMethod());",
-            "  someWhenWrapper(when(experimentation.isToggleDisabled(\"STALE_FLAG\"))).thenCallRealMethod();",
-            "  someWhenWrapper(when(experimentation.isToggleDisabled(\"OTHER_FLAG\"))).thenCallRealMethod();",
-            "  when(experimentation.isToggleEnabled(\"OTHER_FLAG\")).thenReturn(false);",
-            "  when(experimentation.isToggleEnabled(\"OTHER_FLAG\")).thenThrow(new RuntimeException());",
-            "  when(experimentation.isToggleDisabled(\"OTHER_FLAG\")).thenCallRealMethod();",
-            "  when(experimentation.isToggleEnabled(\"OTHER_FLAG\")).then(ans);",
-            "  when(foobar()).thenReturn(false);",
-            "  when(foobar()).thenAnswer(ans);",
-            "// Easymock Test scenarios",
-            "  EasyMock.expect(experimentation.isToggleDisabled(\"STALE_FLAG\")).andReturn(true).anyTimes();",
-            "  EasyMock.expect(experimentation.isToggleEnabled(\"STALE_FLAG\")).andReturn(true).times(5);",
-            "  EasyMock.expect(experimentation.isToggleDisabled(\"STALE_FLAG\")).andReturn(true).times(5, 6);",
-            "  EasyMock.expect(experimentation.isToggleDisabled(\"STALE_FLAG\")).andReturn(true).once();",
-            "  EasyMock.expect(experimentation.isToggleEnabled(\"STALE_FLAG\")).andReturn(true).atLeastOnce();",
-            "  EasyMock.expect(experimentation.isToggleEnabled(\"STALE_FLAG\")).andReturn(true).anyTimes();",
-            "  EasyMock.expect(experimentation.isToggleEnabled(\"STALE_FLAG\")).andReturn(true);",
-            "  EasyMock.expect(experimentation.isToggleEnabled(\"STALE_FLAG\")).asStub();",
-            "  EasyMock.expect(experimentation.isToggleEnabled(\"OTHER_FLAG\")).andReturn(true).anyTimes();",
-            "  EasyMock.expect(foobar()).andReturn(true).times(5);",
-            "  EasyMock.expect(experimentation.isToggleEnabled(\"OTHER_FLAG\")).andReturn(true).times(5, 6);",
-            "  EasyMock.expect(experimentation.isToggleDisabled(\"OTHER_FLAG\")).andReturn(true).once();",
-            "  EasyMock.expect(experimentation.isToggleDisabled(\"OTHER_FLAG\")).andReturn(true).atLeastOnce();",
-            "  EasyMock.expect(experimentation.isToggleDisabled(\"OTHER_FLAG\")).andReturn(true).anyTimes();",
-            "// JUnit Assert Test scearios",
-            "  assertFalse(experimentation.isToggleDisabled(\"STALE_FLAG\"));",
-            "  assertTrue(experimentation.isToggleEnabled(\"STALE_FLAG\"));",
-            "  assertFalse(experimentation.isToggleEnabled(\"OTHER_FLAG\"));",
-            "  assertTrue(experimentation.isToggleDisabled(\"OTHER_FLAG\"));",
-            "  assertTrue(foobar());",
-            " }",
-            " public boolean foobar() { return true;}",
-            " public boolean someWrapper(Object obj) { return true;}",
-            " public OngoingStubbing<Boolean> someWhenWrapper(OngoingStubbing<Boolean> x) { return x;}",
-            "}")
-        .addOutputLines(
-            "XPFlagCleanerSinglePositiveCase.java",
-            "package com.uber.piranha;",
-            "import static org.mockito.Mockito.when;",
-            "import org.mockito.invocation.InvocationOnMock;",
-            "import org.mockito.stubbing.Answer;",
-            "import org.mockito.stubbing.OngoingStubbing;",
-            "import org.easymock.EasyMock;",
-            "import static org.junit.Assert.assertFalse;",
-            "import static org.junit.Assert.assertTrue;",
-            "class MockitoTest {",
-            " private XPTest experimentation;",
-            " public void evaluate() {",
-            "// Mockito Test Scenarios",
-            "  Answer ans = new Answer<Integer>() {\n"
-                + "      public Integer answer(InvocationOnMock invocation) throws Throwable {\n"
-                + "        return (Integer) invocation.getArguments()[0];\n"
-                + "      }};",
-            "",
-            "",
-            "",
-            "",
-            "",
-            "  boolean b1 = someWrapper(when(true).thenCallRealMethod());",
-            "  boolean b2 = someWrapper(when(experimentation.isToggleDisabled(\"OTHER_FLAG\")).thenCallRealMethod());",
-            "",
-            "  someWhenWrapper(when(experimentation.isToggleDisabled(\"OTHER_FLAG\"))).thenCallRealMethod();",
-            "  when(experimentation.isToggleEnabled(\"OTHER_FLAG\")).thenReturn(false);",
-            "  when(experimentation.isToggleEnabled(\"OTHER_FLAG\")).thenThrow(new RuntimeException());",
-            "  when(experimentation.isToggleDisabled(\"OTHER_FLAG\")).thenCallRealMethod();",
-            "  when(experimentation.isToggleEnabled(\"OTHER_FLAG\")).then(ans);",
-            "  when(foobar()).thenReturn(false);",
-            "  when(foobar()).thenAnswer(ans);",
-            "// Easymock Test scenarios",
-            "",
-            "",
-            "",
-            "",
-            "",
-            "",
-            "  EasyMock.expect(experimentation.isToggleEnabled(\"OTHER_FLAG\")).andReturn(true).anyTimes();",
-            "  EasyMock.expect(foobar()).andReturn(true).times(5);",
-            "  EasyMock.expect(experimentation.isToggleEnabled(\"OTHER_FLAG\")).andReturn(true).times(5, 6);",
-            "  EasyMock.expect(experimentation.isToggleDisabled(\"OTHER_FLAG\")).andReturn(true).once();",
-            "  EasyMock.expect(experimentation.isToggleDisabled(\"OTHER_FLAG\")).andReturn(true).atLeastOnce();",
-            "  EasyMock.expect(experimentation.isToggleDisabled(\"OTHER_FLAG\")).andReturn(true).anyTimes();",
-            "// JUnit Assert Test scearios",
-            "",
-            "",
-            "  assertFalse(experimentation.isToggleEnabled(\"OTHER_FLAG\"));",
-            "  assertTrue(experimentation.isToggleDisabled(\"OTHER_FLAG\"));",
-            "  assertTrue(foobar());",
-            " }",
-            " public boolean foobar() { return true;}",
-            " public boolean someWrapper(Object obj) { return true;}",
-            " public OngoingStubbing<Boolean> someWhenWrapper(OngoingStubbing<Boolean> x) { return x;}",
-            "}")
-        .doTest();
->>>>>>> 162b1c5b
   }
 
   @Test
