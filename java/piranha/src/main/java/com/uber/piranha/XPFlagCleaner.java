--- conflicted
+++ resolved
@@ -16,11 +16,8 @@
 import static com.google.errorprone.BugPattern.SeverityLevel.SUGGESTION;
 import static com.google.errorprone.matchers.ChildMultiMatcher.MatchType.ALL;
 import static com.google.errorprone.matchers.Matchers.allOf;
-<<<<<<< HEAD
 import static com.google.errorprone.matchers.Matchers.anyOf;
 import static com.google.errorprone.matchers.Matchers.contains;
-=======
->>>>>>> 13082057
 import static com.google.errorprone.matchers.Matchers.instanceMethod;
 import static com.google.errorprone.matchers.Matchers.methodInvocation;
 import static com.google.errorprone.matchers.Matchers.receiverOfInvocation;
@@ -710,7 +707,6 @@
     return Description.NO_MATCH;
   }
 
-<<<<<<< HEAD
   private static final String EASYMOCK_QN = "org.easymock.EasyMock";
   private static final String EASYMOCK_EXPECT = "expect";
   private static final Pattern EASYMOCK_AND = Pattern.compile("and\\W*\\w*");
@@ -720,13 +716,10 @@
   private static final String EASYMOCK_ATLEASTONCE = "atLeastOnce";
   private static final String EASYMOCK_ASSTUB = "asStub";
 
-=======
->>>>>>> 13082057
   private static final String MOCKITO_QN = "org.mockito.Mockito";
   private static final String MOCKITO_WHEN = "when";
   private static final Pattern MOCKITO_THEN = Pattern.compile("then\\W*\\w*");
 
-<<<<<<< HEAD
   private static final String JUNIT_ASSERT_QN = "org.junit.Assert";
   private static final String JUNIT_ASSERTTRUE = "assertTrue";
   private static final String JUNIT_ASSERTFALSE = "assertFalse";
@@ -759,8 +752,6 @@
                         return value == Value.TRUE || value == Value.FALSE;
                       }))));
 
-=======
->>>>>>> 13082057
   private final Matcher<Tree> MOCKITO_UNNECESSARY_MOCKING_PATTERN =
       toType(
           MethodInvocationTree.class,
@@ -778,14 +769,11 @@
   private SuggestedFix.Builder handleSpecificAPIPatterns(VisitorState state) {
     ExpressionStatementTree stmt =
         ASTHelpers.findEnclosingNode(state.getPath(), ExpressionStatementTree.class);
-<<<<<<< HEAD
+
     if (stmt != null
         && (MOCKITO_UNNECESSARY_MOCKING_PATTERN.matches(stmt.getExpression(), state)
             || EASYMOCK_PATTERN.matches(stmt.getExpression(), state)
             || JUNIT_ASSERT_PATTERN.matches(stmt.getExpression(), state))) {
-=======
-    if (stmt != null && MOCKITO_UNNECESSARY_MOCKING_PATTERN.matches(stmt.getExpression(), state)) {
->>>>>>> 13082057
       endPos = state.getEndPosition(stmt);
       return SuggestedFix.builder().delete(stmt);
     }
