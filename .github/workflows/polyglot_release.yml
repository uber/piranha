name: Release Polyglot Piranha
on:
  workflow_dispatch:
jobs:
  build_linux:
<<<<<<< HEAD
    runs-on: [self-hosted, Linux]
=======
    runs-on: linux
>>>>>>> 00c39f75
    steps:
    - uses: actions/checkout@v2
    - uses: actions/setup-python@v4
      with:
        python-version: 3.8
    - name: Archive production artifacts
      uses: actions/upload-artifact@v2
      with:
        name: polyglot-piranha-package-linux
        path: dist/*
  build_ubuntu:
    runs-on: ubuntu-latest
    steps:
    - uses: actions/checkout@v2
    - uses: actions/setup-python@v4
      with:
        python-version: 3.8
    - name: Archive production artifacts
      uses: actions/upload-artifact@v2
      with:
        name: polyglot-piranha-package-ubuntu
        path: dist/*
  build_ubuntu_20:
    runs-on: ubuntu-20.04
    steps:
    - uses: actions/checkout@v2
    - uses: actions/setup-python@v4
      with:
        python-version: 3.8
    - name: Archive production artifacts
      uses: actions/upload-artifact@v2
      with:
        name: polyglot-piranha-package-ubuntu-20
        path: dist/*<|MERGE_RESOLUTION|>--- conflicted
+++ resolved
@@ -2,22 +2,6 @@
 on:
   workflow_dispatch:
 jobs:
-  build_linux:
-<<<<<<< HEAD
-    runs-on: [self-hosted, Linux]
-=======
-    runs-on: linux
->>>>>>> 00c39f75
-    steps:
-    - uses: actions/checkout@v2
-    - uses: actions/setup-python@v4
-      with:
-        python-version: 3.8
-    - name: Archive production artifacts
-      uses: actions/upload-artifact@v2
-      with:
-        name: polyglot-piranha-package-linux
-        path: dist/*
   build_ubuntu:
     runs-on: ubuntu-latest
     steps:
@@ -25,6 +9,11 @@
     - uses: actions/setup-python@v4
       with:
         python-version: 3.8
+    - name: Build wheel with Maturin
+      run: |
+        pip install --upgrade maturin
+        maturin build --release -o dist
+        maturin build --sdist -o dist
     - name: Archive production artifacts
       uses: actions/upload-artifact@v2
       with:
@@ -37,6 +26,11 @@
     - uses: actions/setup-python@v4
       with:
         python-version: 3.8
+    - name: Build wheel with Maturin
+      run: |
+        pip install --upgrade maturin
+        maturin build --release -o dist
+        maturin build --sdist -o dist        
     - name: Archive production artifacts
       uses: actions/upload-artifact@v2
       with:
